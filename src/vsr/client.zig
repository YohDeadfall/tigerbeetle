const std = @import("std");
const assert = std.debug.assert;
const mem = std.mem;

const constants = @import("../constants.zig");
const vsr = @import("../vsr.zig");
const Header = vsr.Header;

const RingBuffer = @import("../ring_buffer.zig").RingBuffer;
const MessagePool = @import("../message_pool.zig").MessagePool;
const Message = @import("../message_pool.zig").MessagePool.Message;

const log = std.log.scoped(.client);

pub fn Client(comptime StateMachine_: type, comptime MessageBus: type) type {
    return struct {
        const Self = @This();

        pub const StateMachine = StateMachine_;

        pub const Error = StateMachine.BatchBodyError || error{
            BatchTooManyOutstanding,
        };

        pub const Callback = fn (
            user_data: u128,
            operation: StateMachine.Operation,
            results: []const u8,
        ) void;

        pub const Batch = struct {
            operation: StateMachine.Operation,
            demux: *BatchDemux,
            request: union(enum) {
                new: *Message,
                append: *Request,
            },

            pub fn slice(self: *const @This()) []align(@alignOf(vsr.Header)) u8 {
                const message = switch (self.request) {
                    .new => |value| value,
                    .append => |value| value.message,
                };
                return message.body()[self.demux.offset..][0..self.demux.size];
            }
        };

        const BatchDemux = struct {
            pub const List = struct {
                head: *BatchDemux,
                tail: *BatchDemux,
            };

            offset: u32,
            size: u32,
            callback: ?struct {
                user_data: u128,
                function: Callback,
            } = null,
            next: ?*BatchDemux = null,
        };

        const BatchDemuxPool = struct {
            buffer: []BatchDemux,
            stack: ?*BatchDemux,

            pub fn init(allocator: mem.Allocator, batch_logical_max: usize) error{OutOfMemory}!@This() {
                var buffer = try allocator.alloc(BatchDemux, batch_logical_max);
                var list = blk: {
                    var head: ?*BatchDemux = null;
                    var tail: ?*BatchDemux = null;

                    for (buffer) |*current| {
                        current.next = null;
                        if (tail) |previous| {
                            previous.next = current;
                        } else {
                            head = current;
                        }
                        tail = current;
                    }

                    break :blk head;
                };

                return @This(){
                    .buffer = buffer,
                    .stack = list,
                };
            }

            pub fn deinit(self: *@This(), allocator: mem.Allocator) void {
                allocator.free(self.buffer);
                self.stack = null;
            }

            pub fn acquire(self: *@This(), offset: u32, size: u32) ?*BatchDemux {
                const first = self.stack orelse return null;
                self.stack = first.next;

                first.* = .{
                    .offset = offset,
                    .size = size,
                };
                return first;
            }

            pub fn release(self: *@This(), demux: *BatchDemux) void {
                demux.next = self.stack;
                self.stack = demux;
            }
        };

        const Request = struct {
            // Null iif operation=register.
            demux_list: ?BatchDemux.List,
            message: *Message,
        };

        allocator: mem.Allocator,
        message_bus: MessageBus,

        /// A universally unique identifier for the client (must not be zero).
        /// Used for routing replies back to the client via any network path (multi-path routing).
        /// The client ID must be ephemeral and random per process, and never persisted, so that
        /// lingering or zombie deployment processes cannot break correctness and/or liveness.
        /// A cryptographic random number generator must be used to ensure these properties.
        id: u128,

        /// The identifier for the cluster that this client intends to communicate with.
        cluster: u32,

        /// The number of replicas in the cluster.
        replica_count: u8,

        /// The total number of ticks elapsed since the client was initialized.
        ticks: u64 = 0,

        /// We hash-chain request/reply checksums to verify linearizability within a client session:
        /// * so that the parent of the next request is the checksum of the latest reply, and
        /// * so that the parent of the next reply is the checksum of the latest request.
        parent: u128 = 0,

        /// The session number for the client, zero when registering a session, non-zero thereafter.
        session: u64 = 0,

        /// The request number of the next request.
        request_number: u32 = 0,

        /// The highest view number seen by the client in messages exchanged with the cluster.
        /// Used to locate the current primary, and provide more information to a partitioned primary.
        view: u32 = 0,

        /// A client is allowed at most one inflight request at a time at the protocol layer.
        /// We therefore queue any further concurrent requests made by the application layer.
        request_queue: RingBuffer(Request, constants.client_request_queue_max, .array) = .{},

        /// A single request can pack multiple logical batches from different callers.
        /// We store along with the request so that they can be used to demux the reply.
        batch_demux_pool: BatchDemuxPool,

        /// The number of ticks without a reply before the client resends the inflight request.
        /// Dynamically adjusted as a function of recent request round-trip time.
        request_timeout: vsr.Timeout,

        /// The number of ticks before the client broadcasts a ping to the cluster.
        /// Used for end-to-end keepalive, and to discover a new primary between requests.
        ping_timeout: vsr.Timeout,

        /// Used to calculate exponential backoff with random jitter.
        /// Seeded with the client's ID.
        prng: std.rand.DefaultPrng,

        on_reply_context: ?*anyopaque = null,
        /// Used for testing. Called for replies to all operations (including `register`).
        on_reply_callback: ?fn (
            client: *Self,
            request: *Message,
            reply: *Message,
        ) void = null,

        pub fn init(
            allocator: mem.Allocator,
            id: u128,
            cluster: u32,
            replica_count: u8,
            batch_logical_max: u32,
            message_pool: *MessagePool,
            message_bus_options: MessageBus.Options,
        ) !Self {
            assert(id > 0);
            assert(replica_count > 0);

            var message_bus = try MessageBus.init(
                allocator,
                cluster,
                .{ .client = id },
                message_pool,
                Self.on_message,
                message_bus_options,
            );
            errdefer message_bus.deinit(allocator);

            var batch_demux_pool = try BatchDemuxPool.init(allocator, batch_logical_max);
            errdefer batch_demux_pool.deinit(allocator);

            var self = Self{
                .allocator = allocator,
                .message_bus = message_bus,
                .id = id,
                .cluster = cluster,
                .replica_count = replica_count,
                .batch_demux_pool = batch_demux_pool,
                .request_timeout = .{
                    .name = "request_timeout",
                    .id = id,
                    .after = constants.rtt_ticks * constants.rtt_multiple,
                },
                .ping_timeout = .{
                    .name = "ping_timeout",
                    .id = id,
                    .after = 30000 / constants.tick_ms,
                },
                .prng = std.rand.DefaultPrng.init(@truncate(u64, id)),
            };

            self.ping_timeout.start();

            return self;
        }

        pub fn deinit(self: *Self, allocator: std.mem.Allocator) void {
            while (self.request_queue.pop()) |inflight| {
                self.message_bus.unref(inflight.message);
            }
            self.message_bus.deinit(allocator);
            self.batch_demux_pool.deinit(allocator);
        }

        pub fn on_message(message_bus: *MessageBus, message: *Message) void {
            const self = @fieldParentPtr(Self, "message_bus", message_bus);
            log.debug("{}: on_message: {}", .{ self.id, message.header });
            if (message.header.invalid()) |reason| {
                log.debug("{}: on_message: invalid ({s})", .{ self.id, reason });
                return;
            }
            if (message.header.cluster != self.cluster) {
                log.warn("{}: on_message: wrong cluster (cluster should be {}, not {})", .{
                    self.id,
                    self.cluster,
                    message.header.cluster,
                });
                return;
            }
            switch (message.header.command) {
                .pong_client => self.on_pong_client(message),
                .reply => self.on_reply(message),
                .eviction => self.on_eviction(message),
                else => {
                    log.warn("{}: on_message: ignoring misdirected {s} message", .{
                        self.id,
                        @tagName(message.header.command),
                    });
                    return;
                },
            }
        }

        pub fn tick(self: *Self) void {
            self.ticks += 1;

            self.message_bus.tick();

            self.ping_timeout.tick();
            self.request_timeout.tick();

            if (self.ping_timeout.fired()) self.on_ping_timeout();
            if (self.request_timeout.fired()) self.on_request_timeout();
        }

        pub fn get_batch(
            self: *Self,
            operation: StateMachine.Operation,
            size: u32,
        ) Error!Batch {
            assert(@enumToInt(operation) >= constants.vsr_operations_reserved);

            // We must validate the message size before trying to acquire a batch/message.
            try StateMachine.constants.operation_batch_body_valid(operation, size);

            // Find a physical batch in the queue with a matching operation
            // that has room for the entire logical batch.
            if (StateMachine.constants.operation_batch_logical_allowed(operation) and
                self.request_queue.count > 1 and
                size > 0)
            {
                var it = self.request_queue.iterator_mutable();

                // Discarding the inflight request,
                // we can only pack new logical batches in requests that weren't sent yet.
                _ = it.next_ptr();

                while (it.next_ptr()) |ptr| {
                    const request_operation = ptr.message.header.operation.cast(StateMachine);
                    if (operation == request_operation) {
                        const message_size = ptr.message.header.size + size;
                        if (message_size <= constants.message_size_max) {
                            var demux = self.batch_demux_pool.acquire(
                                @intCast(u32, ptr.message.body().len),
                                size,
                            ) orelse return Error.BatchTooManyOutstanding;

                            // Appending this batch to an existing request:
                            ptr.message.header.size += size;

                            return Batch{
                                .operation = operation,
                                .demux = demux,
                                .request = .{
                                    .append = ptr,
                                },
                            };
                        }
                    }
                }
            }

            // Checking if there is room for a new request/batch:
            if (self.request_queue.full()) return Error.BatchTooManyOutstanding;
            var demux = self.batch_demux_pool.acquire(
                0,
                size,
            ) orelse return Error.BatchTooManyOutstanding;

            // We will set request when submiting the batch,
            // and set parent, context, view and checksums only when sending for the first time:
            const message = self.message_bus.get_message();
            message.header.* = .{
                .client = self.id,
                .cluster = self.cluster,
                .command = .request,
                .operation = vsr.Operation.from(StateMachine, operation),
                .size = @intCast(u32, @sizeOf(Header) + size),
            };

            return Batch{
                .operation = operation,
                .demux = demux,
                .request = .{ .new = message },
            };
        }

        pub fn submit_batch(
            self: *Self,
            user_data: u128,
            callback: Callback,
            batch: Batch,
        ) void {
            assert(batch.operation != .reserved);
            assert(batch.operation != .root);
            assert(batch.operation != .register);

            assert(batch.demux.callback == null);
            batch.demux.callback = .{
                .user_data = user_data,
                .function = callback,
            };

            switch (batch.request) {
                .new => |message| {
                    // This function must be called only for the first logical batch
                    assert(batch.demux.offset == 0);

<<<<<<< HEAD
                    self.register();
                    assert(self.request_number > 0);
                    message.header.request = self.request_number;
=======
        /// Sends a request, only setting request_number in the header. Currently only used by
        /// AOF replay support to replay messages with timestamps.
        pub fn raw_request(
            self: *Self,
            user_data: u128,
            callback: Request.Callback,
            message: *Message,
        ) void {
            assert(@enumToInt(message.header.operation) >= constants.vsr_operations_reserved);
            const operation = message.header.operation.cast(StateMachine);

            self.register();
            assert(self.request_number > 0);

            message.header.request = self.request_number;

            log.debug("{}: request: user_data={} request={} size={} {s}", .{
                self.id,
                user_data,
                message.header.request,
                message.header.size,
                @tagName(operation),
            });

            if (self.request_queue.full()) {
                callback(user_data, operation, error.TooManyOutstandingRequests);
                return;
            }

            const was_empty = self.request_queue.empty();

            self.request_number += 1;
            self.request_queue.push_assume_capacity(.{
                .user_data = user_data,
                .callback = callback,
                .message = message.ref(),
            });

            // If the queue was empty, then there is no request inflight and we must send this one:
            if (was_empty) self.send_request_for_the_first_time(message);
        }

        /// Acquires a message from the message bus if one is available.
        pub fn get_message(self: *Self) *Message {
            return self.message_bus.get_message();
        }
>>>>>>> 46c00e28

                    log.debug("{}: submit_batch: user_data={} request={} size={} {s}", .{
                        self.id,
                        user_data,
                        message.header.request,
                        message.header.size,
                        @tagName(batch.operation),
                    });

                    // This was checked during the batch acquisition,
                    // it's not expected to change between get_batch and submit_batch calls.
                    assert(!self.request_queue.full());
                    const was_empty = self.request_queue.empty();

                    self.request_number += 1;
                    self.request_queue.push_assume_capacity(blk: {
                        // TODO: Compiler glitch if .demux_list is initialized inside Request,
                        // both pointer are set as null.
                        const demux_list = BatchDemux.List{
                            .head = batch.demux,
                            .tail = batch.demux,
                        };
                        break :blk Request{
                            .demux_list = demux_list,
                            .message = message,
                        };
                    });

                    // If the queue was empty, then there is no request inflight and we must send this one:
                    if (was_empty) self.send_request_for_the_first_time(message);
                },
                .append => |request| {
                    assert(request.demux_list != null);
                    // Append this batch in a queued request
                    request.demux_list.?.tail.next = batch.demux;
                    request.demux_list.?.tail = batch.demux;
                },
            }
        }

        fn on_eviction(self: *Self, eviction: *const Message) void {
            assert(eviction.header.command == .eviction);
            assert(eviction.header.cluster == self.cluster);

            if (eviction.header.client != self.id) {
                log.warn("{}: on_eviction: ignoring (wrong client={})", .{
                    self.id,
                    eviction.header.client,
                });
                return;
            }

            if (eviction.header.view < self.view) {
                log.debug("{}: on_eviction: ignoring (older view={})", .{
                    self.id,
                    eviction.header.view,
                });
                return;
            }

            assert(eviction.header.client == self.id);
            assert(eviction.header.view >= self.view);

            log.err("{}: session evicted: too many concurrent client sessions", .{self.id});
            @panic("session evicted: too many concurrent client sessions");
        }

        fn on_pong_client(self: *Self, pong: *const Message) void {
            assert(pong.header.command == .pong_client);
            assert(pong.header.cluster == self.cluster);

            if (pong.header.client != 0) {
                log.debug("{}: on_pong: ignoring (client != 0)", .{self.id});
                return;
            }

            if (pong.header.view > self.view) {
                log.debug("{}: on_pong: newer view={}..{}", .{
                    self.id,
                    self.view,
                    pong.header.view,
                });
                self.view = pong.header.view;
            }

            // Now that we know the view number, it's a good time to register if we haven't already:
            self.register();
        }

        fn on_reply(self: *Self, reply: *Message) void {
            // We check these checksums again here because this is the last time we get to downgrade
            // a correctness bug into a liveness bug, before we return data back to the application.
            assert(reply.header.valid_checksum());
            assert(reply.header.valid_checksum_body(reply.body()));
            assert(reply.header.command == .reply);

            if (reply.header.client != self.id) {
                log.debug("{}: on_reply: ignoring (wrong client={})", .{
                    self.id,
                    reply.header.client,
                });
                return;
            }

            if (self.request_queue.head_ptr()) |inflight| {
                if (reply.header.request < inflight.message.header.request) {
                    log.debug("{}: on_reply: ignoring (request {} < {})", .{
                        self.id,
                        reply.header.request,
                        inflight.message.header.request,
                    });
                    return;
                }
            } else {
                log.debug("{}: on_reply: ignoring (no inflight request)", .{self.id});
                return;
            }

            const inflight = self.request_queue.pop().?;
            defer self.message_bus.unref(inflight.message);

            log.debug("{}: on_reply: request={} size={} {s}", .{
                self.id,
                reply.header.request,
                reply.header.size,
                @tagName(reply.header.operation.cast(StateMachine)),
            });

            assert(reply.header.parent == self.parent);
            assert(reply.header.client == self.id);
            assert(reply.header.context == 0);
            assert(reply.header.request == inflight.message.header.request);
            assert(reply.header.cluster == self.cluster);
            assert(reply.header.op == reply.header.commit);
            assert(reply.header.operation == inflight.message.header.operation);

            // The checksum of this reply becomes the parent of our next request:
            self.parent = reply.header.checksum;

            if (reply.header.view > self.view) {
                log.debug("{}: on_reply: newer view={}..{}", .{
                    self.id,
                    self.view,
                    reply.header.view,
                });
                self.view = reply.header.view;
            }

            self.request_timeout.stop();

            if (inflight.message.header.operation == .register) {
                assert(self.session == 0);
                assert(reply.header.commit > 0);
                self.session = reply.header.commit; // The commit number becomes the session number.
            }

            // We must process the next request before releasing control back to the callback.
            // Otherwise, requests may run through send_request_for_the_first_time() more than once.
            if (self.request_queue.head_ptr()) |next_request| {
                self.send_request_for_the_first_time(next_request.message);
            }

            if (self.on_reply_callback) |on_reply_callback| {
                on_reply_callback(self, inflight.message, reply);
            }

            if (inflight.demux_list) |demux_list| {
                assert(inflight.message.header.operation != .register);

                const operation = inflight.message.header.operation.cast(StateMachine);
                self.decode_reply(operation, demux_list, reply);
            } else {
                assert(inflight.message.header.operation == .register);
            }
        }

        fn decode_reply(self: *Self, operation: StateMachine.Operation, demux_list: BatchDemux.List, reply: *Message) void {
            // If a physical batch contains only one logical batch,
            // the entire message can be returned at once.
            if (demux_list.head.next == null) {
                assert(demux_list.head.callback != null);
                defer self.batch_demux_pool.release(demux_list.head);
                demux_list.head.callback.?.function(
                    demux_list.head.callback.?.user_data,
                    operation,
                    reply.body(),
                );
                return;
            }

            inline for (comptime std.enums.values(StateMachine.Operation)) |operation_| {
                switch (operation_) {
                    .reserved, .root, .register => continue,
                    // TODO: Update this code to use inline switch when upgrading Zig version.
                    // https://github.com/ziglang/zig/issues/7224
                    else => if (operation == operation_) {
                        if (comptime !StateMachine
                            .constants.operation_batch_logical_allowed(operation_))
                        {
                            // Operations that do not allow logical batches should contain
                            // only one batch, and therefore are expected to be covered in
                            // the above IF branch.
                            assert(demux_list.head.next == null);
                            unreachable;
                        }

                        var demuxer = StateMachine.DemuxerType(operation_).init(reply.body());
                        var head: ?*BatchDemux = demux_list.head;

                        while (head) |demux| {
                            assert(demux.callback != null);
                            const results = demuxer.decode(demux.offset, demux.size);
                            demux.callback.?.function(
                                demux.callback.?.user_data,
                                operation,
                                results,
                            );

                            head = demux.next;
                            self.batch_demux_pool.release(demux);
                        }
                    },
                }
            }
        }

        fn on_ping_timeout(self: *Self) void {
            self.ping_timeout.reset();

            const ping = Header{
                .command = .ping_client,
                .cluster = self.cluster,
                .client = self.id,
            };

            // TODO If we haven't received a pong from a replica since our last ping, then back off.
            self.send_header_to_replicas(ping);
        }

        fn on_request_timeout(self: *Self) void {
            self.request_timeout.backoff(self.prng.random());

            const message = self.request_queue.head_ptr().?.message;
            assert(message.header.command == .request);
            assert(message.header.request < self.request_number);
            assert(message.header.checksum == self.parent);
            assert(message.header.context == self.session);

            log.debug("{}: on_request_timeout: resending request={} checksum={}", .{
                self.id,
                message.header.request,
                message.header.checksum,
            });

            // We assume the primary is down and round-robin through the cluster:
            self.send_message_to_replica(
                @intCast(u8, (self.view + self.request_timeout.attempts) % self.replica_count),
                message,
            );
        }

        /// The caller owns the returned message, if any, which has exactly 1 reference.
        fn create_message_from_header(self: *Self, header: Header) *Message {
            assert(header.client == self.id);
            assert(header.cluster == self.cluster);
            assert(header.size == @sizeOf(Header));

            const message = self.message_bus.pool.get_message();
            defer self.message_bus.unref(message);

            message.header.* = header;
            message.header.set_checksum_body(message.body());
            message.header.set_checksum();

            return message.ref();
        }

        /// Registers a session with the cluster for the client, if this has not yet been done.
        fn register(self: *Self) void {
            if (self.request_number > 0) return;

            const message = self.message_bus.get_message();
            defer self.message_bus.unref(message);

            // We will set parent, context, view and checksums only when sending for the first time:
            message.header.* = .{
                .client = self.id,
                .request = self.request_number,
                .cluster = self.cluster,
                .command = .request,
                .operation = .register,
            };

            assert(self.request_number == 0);
            self.request_number += 1;

            log.debug("{}: register: registering a session with the cluster", .{self.id});

            assert(self.request_queue.empty());

            self.request_queue.push_assume_capacity(.{
                .demux_list = null,
                .message = message.ref(),
            });

            self.send_request_for_the_first_time(message);
        }

        fn send_header_to_replica(self: *Self, replica: u8, header: Header) void {
            const message = self.create_message_from_header(header);
            defer self.message_bus.unref(message);

            self.send_message_to_replica(replica, message);
        }

        fn send_header_to_replicas(self: *Self, header: Header) void {
            const message = self.create_message_from_header(header);
            defer self.message_bus.unref(message);

            var replica: u8 = 0;
            while (replica < self.replica_count) : (replica += 1) {
                self.send_message_to_replica(replica, message);
            }
        }

        fn send_message_to_replica(self: *Self, replica: u8, message: *Message) void {
            log.debug("{}: sending {s} to replica {}: {}", .{
                self.id,
                @tagName(message.header.command),
                replica,
                message.header,
            });

            assert(replica < self.replica_count);
            assert(message.header.valid_checksum());
            assert(message.header.client == self.id);
            assert(message.header.cluster == self.cluster);

            self.message_bus.send_message_to_replica(replica, message);
        }

        fn send_request_for_the_first_time(self: *Self, message: *Message) void {
            assert(self.request_queue.head_ptr().?.message == message);

            assert(message.header.command == .request);
            assert(message.header.parent == 0);
            assert(message.header.context == 0);
            assert(message.header.request < self.request_number);
            assert(message.header.view == 0);
            assert(message.header.size <= constants.message_size_max);

            // We set the message checksums only when sending the request for the first time,
            // which is when we have the checksum of the latest reply available to set as `parent`,
            // and similarly also the session number if requests were queued while registering:
            message.header.parent = self.parent;
            message.header.context = self.session;
            // We also try to include our highest view number, so we wait until the request is ready
            // to be sent for the first time. However, beyond that, it is not necessary to update
            // the view number again, for example if it should change between now and resending.
            message.header.view = self.view;
            message.header.set_checksum_body(message.body());
            message.header.set_checksum();

            // The checksum of this request becomes the parent of our next reply:
            self.parent = message.header.checksum;

            log.debug("{}: send_request_for_the_first_time: request={} checksum={}", .{
                self.id,
                message.header.request,
                message.header.checksum,
            });

            assert(!self.request_timeout.ticking);
            self.request_timeout.start();

            // If our view number is out of date, then the old primary will forward our request.
            // If the primary is offline, then our request timeout will fire and we will round-robin.
            self.send_message_to_replica(@intCast(u8, self.view % self.replica_count), message);
        }
    };
}<|MERGE_RESOLUTION|>--- conflicted
+++ resolved
@@ -371,58 +371,9 @@
                     // This function must be called only for the first logical batch
                     assert(batch.demux.offset == 0);
 
-<<<<<<< HEAD
                     self.register();
                     assert(self.request_number > 0);
                     message.header.request = self.request_number;
-=======
-        /// Sends a request, only setting request_number in the header. Currently only used by
-        /// AOF replay support to replay messages with timestamps.
-        pub fn raw_request(
-            self: *Self,
-            user_data: u128,
-            callback: Request.Callback,
-            message: *Message,
-        ) void {
-            assert(@enumToInt(message.header.operation) >= constants.vsr_operations_reserved);
-            const operation = message.header.operation.cast(StateMachine);
-
-            self.register();
-            assert(self.request_number > 0);
-
-            message.header.request = self.request_number;
-
-            log.debug("{}: request: user_data={} request={} size={} {s}", .{
-                self.id,
-                user_data,
-                message.header.request,
-                message.header.size,
-                @tagName(operation),
-            });
-
-            if (self.request_queue.full()) {
-                callback(user_data, operation, error.TooManyOutstandingRequests);
-                return;
-            }
-
-            const was_empty = self.request_queue.empty();
-
-            self.request_number += 1;
-            self.request_queue.push_assume_capacity(.{
-                .user_data = user_data,
-                .callback = callback,
-                .message = message.ref(),
-            });
-
-            // If the queue was empty, then there is no request inflight and we must send this one:
-            if (was_empty) self.send_request_for_the_first_time(message);
-        }
-
-        /// Acquires a message from the message bus if one is available.
-        pub fn get_message(self: *Self) *Message {
-            return self.message_bus.get_message();
-        }
->>>>>>> 46c00e28
 
                     log.debug("{}: submit_batch: user_data={} request={} size={} {s}", .{
                         self.id,
@@ -461,6 +412,61 @@
                     request.demux_list.?.tail = batch.demux;
                 },
             }
+        }
+
+        /// Sends a request, only setting request_number in the header. Currently only used by
+        /// AOF replay support to replay messages with timestamps.
+        pub fn raw_request(
+            self: *Self,
+            user_data: u128,
+            callback: Callback,
+            message: *Message,
+        ) void {
+            if (!constants.aof_recovery) @panic("Not in AOF recovery mode");
+            assert(@enumToInt(message.header.operation) >= constants.vsr_operations_reserved);
+            const operation = message.header.operation.cast(StateMachine);
+
+            self.register();
+            assert(self.request_number > 0);
+
+            message.header.request = self.request_number;
+
+            log.debug("{}: request: user_data={} request={} size={} {s}", .{
+                self.id,
+                user_data,
+                message.header.request,
+                message.header.size,
+                @tagName(operation),
+            });
+
+            assert(!self.request_queue.full());
+            var demux = self.batch_demux_pool.acquire(
+                0,
+                message.header.size,
+            ) orelse unreachable;
+            demux.callback = .{
+                .function = callback,
+                .user_data = user_data,
+            };
+
+            const was_empty = self.request_queue.empty();
+
+            self.request_number += 1;
+            self.request_queue.push_assume_capacity(blk: {
+                // TODO: Compiler glitch if .demux_list is initialized inside Request,
+                // both pointer are set as null.
+                const demux_list = BatchDemux.List{
+                    .head = demux,
+                    .tail = demux,
+                };
+                break :blk Request{
+                    .demux_list = demux_list,
+                    .message = message,
+                };
+            });
+
+            // If the queue was empty, then there is no request inflight and we must send this one:
+            if (was_empty) self.send_request_for_the_first_time(message);
         }
 
         fn on_eviction(self: *Self, eviction: *const Message) void {
