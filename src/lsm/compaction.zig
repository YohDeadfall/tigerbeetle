//! Compaction moves or merges a table's values into the next level.
//!
//! Each Compaction is paced to run in one half-bar.
//!
//!
//! Compaction overview:
//!
//! 1. Given:
//!
//!   - levels A and B, where A+1=B
//!   - a single table in level A ("table A")
//!   - all tables from level B which intersect table A's key range ("tables B")
//!     (This can include anything between 0 tables and all of level B's tables.)
//!
//! 2. If table A's key range is disjoint from the keys in level B, move table A into level B.
//!    All done! (But if the key ranges intersect, jump to step 3).
//!
//! 3. Create an iterator from the sort-merge of table A and the concatenation of tables B.
//!    If the same key exists in level A and B, take A's and discard B's. †
//!
//! 4. Write the sort-merge iterator into a sequence of new tables on disk.
//!
//! 5. Update the input tables in the Manifest with their new `snapshot_max` so that they become
//!    invisible to subsequent read transactions.
//!
//! 6. Insert the new level-B tables into the Manifest.
//!
//! † When A's value is a tombstone, there is a special case for garbage collection. When either:
//! * level B is the final level, or
//! * A's key does not exist in B or any deeper level,
//! then the tombstone is omitted from the compacted output (see: `compaction_must_drop_tombstones`).
//!
const std = @import("std");
const mem = std.mem;
const math = std.math;
const assert = std.debug.assert;
const Allocator = std.mem.Allocator;

const log = std.log.scoped(.compaction);
const tracer = @import("../tracer.zig");

const constants = @import("../constants.zig");

const stdx = @import("../stdx.zig");
const GridType = @import("grid.zig").GridType;
const allocate_block = @import("grid.zig").allocate_block;
const TableInfoType = @import("manifest.zig").TableInfoType;
const ManifestType = @import("manifest.zig").ManifestType;
const schema = @import("schema.zig");
const TableDataIteratorType = @import("table_data_iterator.zig").TableDataIteratorType;
const LevelTableValueBlockIteratorType = @import("level_data_iterator.zig").LevelTableValueBlockIteratorType;

pub fn CompactionType(
    comptime Table: type,
    comptime Tree: type,
    comptime Storage: type,
    comptime TableMemory: type,
) type {
    return struct {
        const Compaction = @This();

        const Grid = GridType(Storage);
        const BlockPtr = Grid.BlockPtr;
        const BlockPtrConst = Grid.BlockPtrConst;

        const TableInfo = TableInfoType(Table);
        const Manifest = ManifestType(Table, Storage);
        const CompactionRange = Manifest.CompactionRange;
        const TableDataIterator = TableDataIteratorType(Storage);
        const LevelTableValueBlockIterator = LevelTableValueBlockIteratorType(Table, Storage);

        const Key = Table.Key;
        const Value = Table.Value;
        const compare_keys = Table.compare_keys;
        const key_from_value = Table.key_from_value;
        const tombstone = Table.tombstone;

        const TableInfoReference = Manifest.TableInfoReference;

        pub const TableInfoA = union(enum) {
<<<<<<< HEAD
            immutable: TableMemory.Iterator,
            disk: TableInfo,
=======
            immutable: []const Value,
            disk: TableInfoReference,
>>>>>>> f7168129
        };

        pub const Context = struct {
            grid: *Grid,
            tree: *Tree,
            /// `op_min` is the first op/beat of this compaction's half-bar.
            /// `op_min` is used as a snapshot — the compaction's input tables must be visible
            /// to `op_min`.
            ///
            /// After this compaction finishes:
            /// - `op_min + half_bar_beat_count - 1` will be the input tables' snapshot_max.
            /// - `op_min + half_bar_beat_count` will be the output tables' snapshot_min.
            op_min: u64,
            table_info_a: TableInfoA,
            level_b: u8,
            range_b: CompactionRange,
            callback: fn (*Compaction) void,
        };

        const InputLevel = enum(u1) {
            a = 0,
            b = 1,
        };

        // Passed by `init`.
        tree_name: []const u8,

        // Allocated during `init`.
        iterator_a: TableDataIterator,
        iterator_b: LevelTableValueBlockIterator,
        table_builder: Table.Builder,
        index_block_a: BlockPtr,
        index_block_b: BlockPtr,
        data_blocks: [2]BlockPtr,
        last_keys_in: [2]?Key = .{ null, null },
        immutable_values_in: []Value,
        immutable_values_exhausted: bool = false,

        /// Manifest log appends are queued up until `finish()` is explicitly called to ensure
        /// they are applied deterministically relative to other concurrent compactions.
        manifest_entries: std.BoundedArray(struct {
            operation: enum {
                insert_to_level_b,
                move_to_level_b,
            },
            table: TableInfo,
        }, manifest_entries_max: {
            // Worst-case manifest updates:
            // See docs/internals/lsm.md "Compaction Table Overlap" for more detail.
            var count = 0;
            count += constants.lsm_growth_factor + 1; // Insert the output tables to level B.
            // (In the move-table case, only a single TableInfo is inserted, and none are updated.)
            break :manifest_entries_max count;
        }) = .{ .buffer = undefined },

        // Passed by `start`.
        context: Context,

        // Whether this compaction will use the move-table optimization.
        // Specifically, this field is set to True if the optimal compaction
        // table in level A can simply be moved to level B.
        move_table: bool,
        grid_reservation: ?Grid.Reservation,
        drop_tombstones: bool,

        // These point inside either `data_blocks` or `context.table_info_a.immutable`.
        values_in: [2][]const Value,

        input_state: enum {
            remaining,
            exhausted,
        },
        state: union(enum) {
            idle,
            next_tick,
            compacting,
            iterator_init_a,
            iterator_next: InputLevel,
            tables_writing: struct { pending: usize },
            tables_writing_done,
            applied_to_manifest,
        },

        next_tick: Grid.NextTick = undefined,
        read: Grid.Read = undefined,
        write_data_block: Grid.Write = undefined,
        write_filter_block: Grid.Write = undefined,
        write_index_block: Grid.Write = undefined,

        tracer_slot: ?tracer.SpanStart,
        iterator_tracer_slot: ?tracer.SpanStart,

        pub fn init(allocator: Allocator, tree_name: []const u8) !Compaction {
            var iterator_a = try TableDataIterator.init();
            errdefer iterator_a.deinit();

            var iterator_b = try LevelTableValueBlockIterator.init();
            errdefer iterator_b.deinit();

            const index_block_a = try allocate_block(allocator);
            errdefer allocator.free(index_block_a);

            const index_block_b = try allocate_block(allocator);
            errdefer allocator.free(index_block_b);

            var data_blocks: [2]Grid.BlockPtr = undefined;

            data_blocks[0] = try allocate_block(allocator);
            errdefer allocator.free(data_blocks[0]);

            data_blocks[1] = try allocate_block(allocator);
            errdefer allocator.free(data_blocks[1]);

            var table_builder = try Table.Builder.init(allocator);
            errdefer table_builder.deinit(allocator);

            // TODO, only if we're for an immutable table. This holds the values yielded from
            // the iterator.
            var immutable_values_in = try allocator.alloc(Value, 8192 * 64);
            errdefer allocator.free(immutable_values_in);

            return Compaction{
                .tree_name = tree_name,

                .iterator_a = iterator_a,
                .iterator_b = iterator_b,
                .index_block_a = index_block_a,
                .index_block_b = index_block_b,
                .data_blocks = data_blocks,
                .table_builder = table_builder,

                .context = undefined,
                .grid_reservation = null,
                .drop_tombstones = undefined,

                .values_in = .{ &.{}, &.{} },
                .immutable_values_in = immutable_values_in,

                .input_state = .remaining,
                .state = .idle,
                .move_table = undefined,
                .tracer_slot = null,
                .iterator_tracer_slot = null,
            };
        }

        pub fn deinit(compaction: *Compaction, allocator: Allocator) void {
            compaction.table_builder.deinit(allocator);
            for (compaction.data_blocks) |data_block| allocator.free(data_block);
            allocator.free(compaction.index_block_a);
<<<<<<< HEAD
            compaction.iterator_b.deinit(allocator);
            compaction.iterator_a.deinit(allocator);
            allocator.free(compaction.immutable_values_in.ptr[0 .. 8192 * 64]);
=======
            allocator.free(compaction.index_block_b);
            compaction.iterator_b.deinit();
            compaction.iterator_a.deinit();
>>>>>>> f7168129
        }

        pub fn reset(compaction: *Compaction) void {
            compaction.* = .{
                .tree_name = compaction.tree_name,

                .iterator_a = compaction.iterator_a,
                .iterator_b = compaction.iterator_b,
                .index_block_a = compaction.index_block_a,
                .index_block_b = compaction.index_block_b,
                .data_blocks = compaction.data_blocks,
                .table_builder = compaction.table_builder,

                .context = undefined,
                .move_table = undefined,
                .grid_reservation = null,
                .drop_tombstones = undefined,

                .values_in = .{ &.{}, &.{} },

                .input_state = .remaining,
                .state = .idle,

                .tracer_slot = null,
                .iterator_tracer_slot = null,
            };

            compaction.iterator_a.reset();
            compaction.iterator_b.reset();
            compaction.table_builder.reset();

            // Zero the blocks because allocate_block() returns a zeroed block.
            std.mem.set(u8, compaction.index_block_a, 0);
            std.mem.set(u8, compaction.index_block_b, 0);
            for (compaction.data_blocks) |data_block| {
                std.mem.set(u8, data_block, 0);
            }
        }

        pub fn transition_to_idle(compaction: *Compaction) void {
            assert(compaction.state == .applied_to_manifest);

            compaction.state = .idle;
            compaction.manifest_entries.len = 0;
            if (compaction.grid_reservation) |grid_reservation| {
                compaction.context.grid.forfeit(grid_reservation);
                compaction.grid_reservation = null;
            }
        }

        fn fill_immutable_values(compaction: *Compaction) void {
            std.log.info("{s}: Entering fill immutable values...", .{compaction.tree_name});
            // Reset our slice
            compaction.immutable_values_in = compaction.immutable_values_in.ptr[0 .. 8192 * 64];

            var i: u32 = 0;
            var immutable_values_in = compaction.immutable_values_in;
            var iterator = compaction.context.table_info_a.immutable;
            while (iterator.pop()) |value| : (i += 1) {
                // std.log.info("Popped: {}", .{value});
                if (i > 0 and compare_keys(key_from_value(&immutable_values_in[i - 1]), key_from_value(&value)) == .eq) {
                    i -= 1;
                }

                immutable_values_in[i] = value;
                if (i == compaction.immutable_values_in.len - 1) {
                    break;
                }
            } else {
                std.log.info("{s}:Set to exhausted...", .{compaction.tree_name});
                compaction.immutable_values_exhausted = true;
            }
            std.log.info("{s}: We just filled {} values from our iterator...", .{ compaction.tree_name, i });
            compaction.immutable_values_in = compaction.immutable_values_in[0..i];
        }

        /// The compaction's input tables are:
        /// * `context.table_a_info` (which is `.immutable` when `context_level_b` is 0), and
        /// * Any level_b tables visible to `context.op_min` within `context.range_b`.
        pub fn start(
            compaction: *Compaction,
            context: Context,
        ) void {
            assert(compaction.state == .idle);
            assert(compaction.grid_reservation == null);
            assert(compaction.manifest_entries.len == 0);

            tracer.start(
                &compaction.tracer_slot,
                .{ .tree_compaction = .{
                    .tree_name = compaction.tree_name,
                    .level_b = context.level_b,
                } },
                @src(),
            );

            const move_table =
                context.table_info_a == .disk and
                context.range_b.tables.len == 0;

            // Reserve enough blocks to write our output tables in the worst case, where:
            // - no tombstones are dropped,
            // - no values are overwritten,
            // - and all tables are full.
            //
            // We must reserve before doing any async work so that the block acquisition order
            // is deterministic (relative to other concurrent compactions).
            // TODO The replica must stop accepting requests if it runs out of blocks/capacity,
            // rather than panicking here.
            // TODO(Compaction Pacing): Reserve smaller increments, at the start of each beat.
            // (And likewise release the reservation at the end of each beat, instead of at the
            // end of each half-bar).
            const grid_reservation = if (move_table)
                null
            else
                // +1 to count the input table from level A.
                context.grid.reserve(
                    (context.range_b.tables.len + 1) * Table.block_count_max,
                ).?;

            // Levels may choose to drop tombstones if keys aren't included in the lower levels.
            // This invariant is always true for the last level as it doesn't have any lower ones.
            const drop_tombstones = context.tree.manifest.compaction_must_drop_tombstones(
                context.level_b,
                context.range_b,
            );
            assert(drop_tombstones or context.level_b < constants.lsm_levels - 1);

            std.log.info("SETTING COMPACTION", .{});
            compaction.* = .{
                .tree_name = compaction.tree_name,

                .iterator_a = compaction.iterator_a,
                .iterator_b = compaction.iterator_b,
                .index_block_a = compaction.index_block_a,
                .index_block_b = compaction.index_block_b,
                .data_blocks = compaction.data_blocks,
                .table_builder = compaction.table_builder,

                .context = context,

                .values_in = .{ &.{}, &.{} },
                .immutable_values_in = compaction.immutable_values_in,

                .grid_reservation = grid_reservation,
                .drop_tombstones = drop_tombstones,
                .input_state = .remaining,
                .state = .compacting,

                .tracer_slot = compaction.tracer_slot,
                .iterator_tracer_slot = compaction.iterator_tracer_slot,
                .move_table = move_table,
            };

            if (move_table) {
                // If we can just move the table, don't bother with compaction.

                log.debug(
                    "{s}: Moving table: level_b={}",
                    .{ compaction.tree_name, context.level_b },
                );

                const snapshot_max = snapshot_max_for_table_input(context.op_min);
                const table_a = context.table_info_a.disk.table_info;
                assert(table_a.snapshot_max >= snapshot_max);

                compaction.manifest_entries.appendAssumeCapacity(.{
                    .operation = .move_to_level_b,
                    .table = table_a.*,
                });

                compaction.state = .next_tick;
                compaction.context.grid.on_next_tick(done_on_next_tick, &compaction.next_tick);
            } else {
                // Otherwise, start merging.

                log.debug(
                    "{s}: Merging table: level_b={}",
                    .{ compaction.tree_name, context.level_b },
                );

                compaction.iterator_b.start(.{
                    .grid = context.grid,
                    .level = context.level_b,
                    .snapshot = context.op_min,
                    .tables = compaction.context.range_b.tables.constSlice(),
                    .index_block = compaction.index_block_b,
                });

                switch (context.table_info_a) {
                    .immutable => {
                        compaction.loop_start();
                    },
                    .disk => |table_ref| {
                        compaction.state = .iterator_init_a;
                        compaction.context.grid.read_block(
                            on_iterator_init_a,
                            &compaction.read,
                            table_ref.table_info.address,
                            table_ref.table_info.checksum,
                            .index,
                        );
                    },
                }
            }
        }

        fn on_iterator_init_a(read: *Grid.Read, index_block: BlockPtrConst) void {
            const compaction = @fieldParentPtr(Compaction, "read", read);
            assert(compaction.state == .iterator_init_a);

            // `index_block` is only valid for this callback, so copy its contents.
            // TODO(jamii) This copy can be avoided if we bypass the cache.
            stdx.copy_disjoint(.exact, u8, compaction.index_block_a, index_block);

            const index_schema_a = schema.TableIndex.from(compaction.index_block_a);
            compaction.iterator_a.start(.{
                .grid = compaction.context.grid,
                .addresses = index_schema_a.data_addresses_used(compaction.index_block_a),
                .checksums = index_schema_a.data_checksums_used(compaction.index_block_a),
            });
            compaction.release_table_blocks(compaction.index_block_a);
            compaction.state = .compacting;
            compaction.loop_start();
        }

        fn loop_start(compaction: *Compaction) void {
            assert(compaction.state == .compacting);

            tracer.start(
                &compaction.iterator_tracer_slot,
                .{ .tree_compaction_iter = .{
                    .tree_name = compaction.tree_name,
                    .level_b = compaction.context.level_b,
                } },
                @src(),
            );

            compaction.iterator_check(.a);
        }

        /// If `values_in[index]` is empty and more values are available, read them.
        fn iterator_check(compaction: *Compaction, input_level: InputLevel) void {
            assert(compaction.state == .compacting);

            if (compaction.values_in[@enumToInt(input_level)].len > 0) {
                // Still have values on this input_level, no need to refill.
                compaction.iterator_check_finish(input_level);
            } else if (input_level == .a and compaction.context.table_info_a == .immutable) {
                // Potentially fill our immutable values from the TableMemory k-way iterator.
                if (!compaction.immutable_values_exhausted) {
                    // TODO: We don't need a standalong immutable_values_in, we can use data_blocks
                    // and get rid of values_in too entirely...
                    compaction.fill_immutable_values();
                    compaction.values_in[0] = compaction.immutable_values_in;
                }

                compaction.iterator_check_finish(input_level);
            } else {
                compaction.state = .{ .iterator_next = input_level };
                switch (input_level) {
                    .a => compaction.iterator_a.next(iterator_next_a),
                    .b => compaction.iterator_b.next(.{
                        .on_index = on_index_block,
                        .on_data = iterator_next_b,
                    }),
                }
            }
        }

        fn on_index_block(iterator_b: *LevelTableValueBlockIterator) void {
            const compaction = @fieldParentPtr(Compaction, "iterator_b", iterator_b);
            assert(std.meta.eql(compaction.state, .{ .iterator_next = .b }));
            compaction.release_table_blocks(compaction.index_block_b);
        }

        // TODO: Support for LSM snapshots would require us to only remove blocks
        // that are invisible.
        fn release_table_blocks(compaction: *Compaction, index_block: BlockPtrConst) void {
            // Release the table's block addresses in the Grid as it will be made invisible.
            // This is safe; compaction.index_block_b holds a copy of the index block for a
            // table in Level B. Additionally, compaction.index_block_a holds
            // a copy of the index block for the Level A table being compacted.

            const grid = compaction.context.grid;
            const index_schema = schema.TableIndex.from(index_block);
            for (index_schema.data_addresses_used(index_block)) |address| grid.release(address);
            for (index_schema.filter_addresses_used(index_block)) |address| grid.release(address);
            grid.release(Table.block_address(index_block));
        }

        fn iterator_next_a(iterator_a: *TableDataIterator, data_block: ?BlockPtrConst) void {
            const compaction = @fieldParentPtr(Compaction, "iterator_a", iterator_a);
            assert(std.meta.eql(compaction.state, .{ .iterator_next = .a }));
            compaction.iterator_next(data_block);
        }

        fn iterator_next_b(iterator_b: *LevelTableValueBlockIterator, data_block: ?BlockPtrConst) void {
            const compaction = @fieldParentPtr(Compaction, "iterator_b", iterator_b);
            assert(std.meta.eql(compaction.state, .{ .iterator_next = .b }));
            compaction.iterator_next(data_block);
        }

        fn iterator_next(compaction: *Compaction, data_block: ?BlockPtrConst) void {
            assert(compaction.state == .iterator_next);
            const input_level = compaction.state.iterator_next;
            const index = @enumToInt(input_level);

            if (data_block) |block| {
                // `data_block` is only valid for this callback, so copy its contents.
                // TODO(jamii) This copy can be avoided if we bypass the cache.
                stdx.copy_disjoint(.exact, u8, compaction.data_blocks[index], block);
                compaction.values_in[index] =
                    Table.data_block_values_used(compaction.data_blocks[index]);

                // Assert that we're reading data blocks in key order.
                const values_in = compaction.values_in[index];
                if (values_in.len > 0) {
                    const first_key = key_from_value(&values_in[0]);
                    const last_key = key_from_value(&values_in[values_in.len - 1]);
                    if (compaction.last_keys_in[index]) |last_key_prev| {
                        assert(compare_keys(last_key_prev, first_key) == .lt);
                    }
                    if (values_in.len > 1) {
                        assert(compare_keys(first_key, last_key) == .lt);
                    }
                    compaction.last_keys_in[index] = last_key;
                }
            } else {
                // If no more data blocks available, just leave `values_in[index]` empty.
            }

            compaction.state = .compacting;
            compaction.iterator_check_finish(input_level);
        }

        fn iterator_check_finish(compaction: *Compaction, input_level: InputLevel) void {
            switch (input_level) {
                .a => compaction.iterator_check(.b),
                .b => compaction.compact(),
            }
        }

        fn compact(compaction: *Compaction) void {
            assert(compaction.state == .compacting);
            assert(compaction.table_builder.value_count < Table.layout.block_value_count_max);

            const values_in = compaction.values_in;

            var tracer_slot: ?tracer.SpanStart = null;
            tracer.start(
                &tracer_slot,
                .{ .tree_compaction_merge = .{
                    .tree_name = compaction.tree_name,
                    .level_b = compaction.context.level_b,
                } },
                @src(),
            );

            if (values_in[0].len == 0 and values_in[1].len == 0) {
                compaction.input_state = .exhausted;
            } else if (values_in[0].len == 0) {
                compaction.copy(.b);
            } else if (values_in[1].len == 0) {
                if (compaction.drop_tombstones) {
                    compaction.copy_drop_tombstones();
                } else {
                    compaction.copy(.a);
                }
            } else {
                compaction.merge();
            }

            tracer.end(
                &tracer_slot,
                .{ .tree_compaction_merge = .{
                    .tree_name = compaction.tree_name,
                    .level_b = compaction.context.level_b,
                } },
            );

            compaction.write_blocks();
        }

        fn copy(compaction: *Compaction, input_level: InputLevel) void {
            assert(compaction.state == .compacting);
            assert(compaction.values_in[@enumToInt(input_level) +% 1].len == 0);
            assert(compaction.table_builder.value_count < Table.layout.block_value_count_max);

            const values_in = compaction.values_in[@enumToInt(input_level)];
            const values_out = compaction.table_builder.data_block_values();
            var values_out_index = compaction.table_builder.value_count;

            assert(values_in.len > 0);
            const len = @minimum(values_in.len, values_out.len - values_out_index);

            assert(len > 0);
            stdx.copy_disjoint(
                .exact,
                Value,
                values_out[values_out_index..][0..len],
                values_in[0..len],
            );

            compaction.values_in[@enumToInt(input_level)] = values_in[len..];
            compaction.table_builder.value_count += @intCast(u32, len);
        }

        fn copy_drop_tombstones(compaction: *Compaction) void {
            assert(compaction.state == .compacting);
            assert(compaction.values_in[1].len == 0);
            assert(compaction.table_builder.value_count < Table.layout.block_value_count_max);

            // Copy variables locally to ensure a tight loop.
            const values_in_a = compaction.values_in[0];
            const values_out = compaction.table_builder.data_block_values();
            var values_in_a_index: usize = 0;
            var values_out_index = compaction.table_builder.value_count;

            // Merge as many values as possible.
            while (values_in_a_index < values_in_a.len and
                values_out_index < values_out.len)
            {
                const value_a = &values_in_a[values_in_a_index];

                values_in_a_index += 1;
                if (tombstone(value_a)) {
                    continue;
                }
                values_out[values_out_index] = value_a.*;
                values_out_index += 1;
            }

            // Copy variables back out.
            compaction.values_in[0] = values_in_a[values_in_a_index..];
            compaction.table_builder.value_count = values_out_index;
        }

        fn merge(compaction: *Compaction) void {
            assert(compaction.values_in[0].len > 0);
            assert(compaction.values_in[1].len > 0);
            assert(compaction.table_builder.value_count < Table.layout.block_value_count_max);

            // Copy variables locally to ensure a tight loop.
            const values_in_a = compaction.values_in[0];
            const values_in_b = compaction.values_in[1];
            const values_out = compaction.table_builder.data_block_values();
            var values_in_a_index: usize = 0;
            var values_in_b_index: usize = 0;
            var values_out_index = compaction.table_builder.value_count;

            // Merge as many values as possible.
            while (values_in_a_index < values_in_a.len and
                values_in_b_index < values_in_b.len and
                values_out_index < values_out.len)
            {
                const value_a = &values_in_a[values_in_a_index];
                const value_b = &values_in_b[values_in_b_index];

                switch (compare_keys(key_from_value(value_a), key_from_value(value_b))) {
                    .lt => {
                        values_in_a_index += 1;
                        if (compaction.drop_tombstones and
                            tombstone(value_a))
                        {
                            continue;
                        }
                        values_out[values_out_index] = value_a.*;
                        values_out_index += 1;
                    },
                    .gt => {
                        values_in_b_index += 1;
                        values_out[values_out_index] = value_b.*;
                        values_out_index += 1;
                    },
                    .eq => {
                        values_in_a_index += 1;
                        values_in_b_index += 1;
                        if (Table.usage == .secondary_index) {
                            if (tombstone(value_a)) {
                                assert(!tombstone(value_b));
                                continue;
                            }
                            if (tombstone(value_b)) {
                                assert(!tombstone(value_a));
                                continue;
                            }
                        } else if (compaction.drop_tombstones) {
                            if (tombstone(value_a)) {
                                continue;
                            }
                        }
                        values_out[values_out_index] = value_a.*;
                        values_out_index += 1;
                    },
                }
            }

            // Copy variables back out.
            compaction.values_in[0] = values_in_a[values_in_a_index..];
            compaction.values_in[1] = values_in_b[values_in_b_index..];
            compaction.table_builder.value_count = values_out_index;
        }

        fn write_blocks(compaction: *Compaction) void {
            assert(compaction.state == .compacting);
            const input_exhausted = compaction.input_state == .exhausted;
            const table_builder = &compaction.table_builder;

            compaction.state = .{ .tables_writing = .{ .pending = 0 } };

            // Flush the data block if needed.
            if (table_builder.data_block_full() or
                // If the filter or index blocks need to be flushed,
                // the data block has to be flushed first.
                table_builder.filter_block_full() or
                table_builder.index_block_full() or
                // If the input is exhausted then we need to flush all blocks before finishing.
                (input_exhausted and !table_builder.data_block_empty()))
            {
                table_builder.data_block_finish(.{
                    .cluster = compaction.context.grid.superblock.working.cluster,
                    .address = compaction.context.grid.acquire(compaction.grid_reservation.?),
                });
                WriteBlock(.data).write_block(compaction);
            }

            // Flush the filter block if needed.
            if (table_builder.filter_block_full() or
                // If the index block need to be flushed,
                // the filter block has to be flushed first.
                table_builder.index_block_full() or
                // If the input is exhausted then we need to flush all blocks before finishing.
                (input_exhausted and !table_builder.filter_block_empty()))
            {
                table_builder.filter_block_finish(.{
                    .cluster = compaction.context.grid.superblock.working.cluster,
                    .address = compaction.context.grid.acquire(compaction.grid_reservation.?),
                });
                WriteBlock(.filter).write_block(compaction);
            }

            // Flush the index block if needed.
            if (table_builder.index_block_full() or
                // If the input is exhausted then we need to flush all blocks before finishing.
                (input_exhausted and !table_builder.index_block_empty()))
            {
                const table = table_builder.index_block_finish(.{
                    .cluster = compaction.context.grid.superblock.working.cluster,
                    .address = compaction.context.grid.acquire(compaction.grid_reservation.?),
                    .snapshot_min = snapshot_min_for_table_output(compaction.context.op_min),
                });
                // Make this table visible at the end of this half-bar.
                compaction.manifest_entries.appendAssumeCapacity(.{
                    .operation = .insert_to_level_b,
                    .table = table,
                });
                WriteBlock(.index).write_block(compaction);
            }

            if (compaction.state.tables_writing.pending == 0) {
                compaction.write_finish();
            }
        }

        const WriteBlockField = enum { data, filter, index };
        fn WriteBlock(comptime write_block_field: WriteBlockField) type {
            return struct {
                fn write_block(compaction: *Compaction) void {
                    assert(compaction.state == .tables_writing);

                    const write = switch (write_block_field) {
                        .data => &compaction.write_data_block,
                        .filter => &compaction.write_filter_block,
                        .index => &compaction.write_index_block,
                    };
                    const block = switch (write_block_field) {
                        .data => &compaction.table_builder.data_block,
                        .filter => &compaction.table_builder.filter_block,
                        .index => &compaction.table_builder.index_block,
                    };
                    compaction.state.tables_writing.pending += 1;
                    compaction.context.grid.write_block(
                        on_write,
                        write,
                        block,
                        Table.block_address(block.*),
                    );
                }

                fn on_write(write: *Grid.Write) void {
                    const compaction = @fieldParentPtr(
                        Compaction,
                        switch (write_block_field) {
                            .data => "write_data_block",
                            .filter => "write_filter_block",
                            .index => "write_index_block",
                        },
                        write,
                    );
                    assert(compaction.state == .tables_writing);
                    compaction.state.tables_writing.pending -= 1;
                    if (compaction.state.tables_writing.pending == 0) {
                        compaction.write_finish();
                    }
                }
            };
        }

        fn write_finish(compaction: *Compaction) void {
            assert(compaction.state == .tables_writing);
            assert(compaction.state.tables_writing.pending == 0);

            tracer.end(
                &compaction.iterator_tracer_slot,
                .{ .tree_compaction_iter = .{
                    .tree_name = compaction.tree_name,
                    .level_b = compaction.context.level_b,
                } },
            );

            switch (compaction.input_state) {
                .remaining => {
                    compaction.state = .next_tick;
                    compaction.context.grid.on_next_tick(loop_on_next_tick, &compaction.next_tick);
                },
                .exhausted => {
                    compaction.state = .next_tick;
                    compaction.context.grid.on_next_tick(done_on_next_tick, &compaction.next_tick);
                    std.log.info("{s}: COMPACTION exhausted FINISH CALLED", .{compaction.tree_name});
                },
            }
        }

        fn loop_on_next_tick(next_tick: *Grid.NextTick) void {
            const compaction = @fieldParentPtr(Compaction, "next_tick", next_tick);
            assert(compaction.state == .next_tick);
            assert(compaction.input_state == .remaining);

            compaction.state = .compacting;
            compaction.loop_start();
        }

        fn done_on_next_tick(next_tick: *Grid.NextTick) void {
            const compaction = @fieldParentPtr(Compaction, "next_tick", next_tick);
            assert(compaction.state == .next_tick);

            compaction.state = .tables_writing_done;

            tracer.end(
                &compaction.tracer_slot,
                .{ .tree_compaction = .{
                    .tree_name = compaction.tree_name,
                    .level_b = compaction.context.level_b,
                } },
            );

            const callback = compaction.context.callback;
            callback(compaction);
        }

        pub fn apply_to_manifest(compaction: *Compaction) void {
            assert(compaction.state == .tables_writing_done);
            compaction.state = .applied_to_manifest;

            // Each compaction's manifest (log) updates are deferred to the end of the last
            // half-beat to ensure they are ordered deterministically relative to one
            // another.
            // TODO: If compaction is sequential, deferring manifest updates is unnecessary.
            const manifest = &compaction.context.tree.manifest;
            const level_b = compaction.context.level_b;
            const snapshot_max = snapshot_max_for_table_input(compaction.context.op_min);

            // Update snapshot_max only if table in level A has been compacted
            // with tables from level B. If no compaction is required, i.e.
            // if a table in level A can simply be moved to level B, we needn't
            // update snapshot_max.
            // This update MUST be done before insert_table() and move_table()
            // since it directly uses pointers to the ManifestLevel tables to
            // perform updates. Calling insert_table() and move_table() before
            // this update will cause these pointers to become invalid.
            if (!compaction.move_table) {
                switch (compaction.context.table_info_a) {
                    .immutable => {},
                    .disk => |table_info| {
                        manifest.update_table(level_b - 1, snapshot_max, table_info);
                    },
                }
                for (compaction.context.range_b.tables.slice()) |table| {
                    manifest.update_table(level_b, snapshot_max, table);
                }
            }

            for (compaction.manifest_entries.slice()) |*entry| {
                switch (entry.operation) {
                    .insert_to_level_b => manifest.insert_table(
                        level_b,
                        &entry.table,
                    ),
                    .move_to_level_b => manifest.move_table(
                        level_b - 1,
                        level_b,
                        &entry.table,
                    ),
                }
            }
        }
    };
}

fn snapshot_max_for_table_input(op_min: u64) u64 {
    assert(op_min % @divExact(constants.lsm_batch_multiple, 2) == 0);
    return op_min + @divExact(constants.lsm_batch_multiple, 2) - 1;
}

fn snapshot_min_for_table_output(op_min: u64) u64 {
    assert(op_min % @divExact(constants.lsm_batch_multiple, 2) == 0);
    return op_min + @divExact(constants.lsm_batch_multiple, 2);
}<|MERGE_RESOLUTION|>--- conflicted
+++ resolved
@@ -78,13 +78,8 @@
         const TableInfoReference = Manifest.TableInfoReference;
 
         pub const TableInfoA = union(enum) {
-<<<<<<< HEAD
             immutable: TableMemory.Iterator,
             disk: TableInfo,
-=======
-            immutable: []const Value,
-            disk: TableInfoReference,
->>>>>>> f7168129
         };
 
         pub const Context = struct {
@@ -235,15 +230,9 @@
             compaction.table_builder.deinit(allocator);
             for (compaction.data_blocks) |data_block| allocator.free(data_block);
             allocator.free(compaction.index_block_a);
-<<<<<<< HEAD
             compaction.iterator_b.deinit(allocator);
             compaction.iterator_a.deinit(allocator);
             allocator.free(compaction.immutable_values_in.ptr[0 .. 8192 * 64]);
-=======
-            allocator.free(compaction.index_block_b);
-            compaction.iterator_b.deinit();
-            compaction.iterator_a.deinit();
->>>>>>> f7168129
         }
 
         pub fn reset(compaction: *Compaction) void {
