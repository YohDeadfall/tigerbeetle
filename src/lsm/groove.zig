--- conflicted
+++ resolved
@@ -437,11 +437,8 @@
         pub const ObjectTree = _ObjectTree;
         pub const IdTree = _IdTree;
         pub const IndexTrees = _IndexTrees;
-<<<<<<< HEAD
         pub const ObjectsCache = _ObjectsCache;
-=======
         pub const config = groove_options;
->>>>>>> f7168129
 
         const Grid = GridType(Storage);
 
@@ -502,23 +499,6 @@
             grid: *Grid,
             options: Options,
         ) !Groove {
-<<<<<<< HEAD
-            assert(options.cache_entries_max > 0);
-            var objects_cache = try allocator.create(ObjectsCache);
-            errdefer allocator.destroy(objects_cache);
-
-            objects_cache.* = try ObjectsCache.init(
-                allocator,
-                options.cache_entries_max,
-
-                // TODO: Sizing here
-                options.prefetch_entries_max * 2,
-            );
-            errdefer objects_cache.deinit(allocator);
-
-            // Intialize the object LSM tree.
-=======
->>>>>>> f7168129
             var object_tree = try ObjectTree.init(
                 allocator,
                 node_pool,
@@ -818,10 +798,7 @@
                     assert(!has_id);
                 }
 
-<<<<<<< HEAD
                 worker.context.groove.objects_cache.upsert(object);
-=======
->>>>>>> f7168129
                 worker.lookup_start_next();
             }
         };
