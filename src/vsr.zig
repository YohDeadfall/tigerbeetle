const std = @import("std");
const math = std.math;
const Allocator = std.mem.Allocator;
const assert = std.debug.assert;
const log = std.log.scoped(.vsr);

// vsr.zig is the root of a zig package, reexport all public APIs.
//
// Note that we don't promise any stability of these interfaces yet.
pub const constants = @import("constants.zig");
pub const io = @import("io.zig");
pub const message_bus = @import("message_bus.zig");
pub const message_pool = @import("message_pool.zig");
pub const state_machine = @import("state_machine.zig");
pub const storage = @import("storage.zig");
pub const tigerbeetle = @import("tigerbeetle.zig");
pub const time = @import("time.zig");
pub const tracer = @import("tracer.zig");
pub const config = @import("config.zig");
pub const stdx = @import("stdx.zig");
pub const superblock = @import("vsr/superblock.zig");
pub const aof = @import("aof.zig");
pub const lsm = .{
    .tree = @import("lsm/tree.zig"),
    .grid = @import("lsm/grid.zig"),
    .groove = @import("lsm/groove.zig"),
    .forest = @import("lsm/forest.zig"),
<<<<<<< HEAD
    // .posted_groove = @import("lsm/posted_groove.zig"),
=======
>>>>>>> f7168129
};
pub const testing = .{
    .cluster = @import("testing/cluster.zig"),
};

pub const ReplicaType = @import("vsr/replica.zig").ReplicaType;
pub const ReplicaEvent = @import("vsr/replica.zig").ReplicaEvent;
pub const format = @import("vsr/replica_format.zig").format;
pub const Status = @import("vsr/replica.zig").Status;
pub const SyncStage = @import("vsr/sync.zig").Stage;
pub const SyncTarget = @import("vsr/sync.zig").Target;
pub const SyncTargetCandidate = @import("vsr/sync.zig").TargetCandidate;
pub const SyncTargetQuorum = @import("vsr/sync.zig").TargetQuorum;
pub const SyncTrailer = @import("vsr/sync.zig").Trailer;
pub const Client = @import("vsr/client.zig").Client;
pub const ClockType = @import("vsr/clock.zig").ClockType;
pub const JournalType = @import("vsr/journal.zig").JournalType;
pub const ClientRepliesType = @import("vsr/client_replies.zig").ClientRepliesType;
pub const SlotRange = @import("vsr/journal.zig").SlotRange;
pub const SuperBlockType = superblock.SuperBlockType;
pub const SuperBlockTrailer = superblock.Trailer;
pub const VSRState = superblock.SuperBlockHeader.VSRState;
pub const checksum = @import("vsr/checksum.zig").checksum;

/// The version of our Viewstamped Replication protocol in use, including customizations.
/// For backwards compatibility through breaking changes (e.g. upgrading checksums/ciphers).
pub const Version: u8 = 0;

pub const ProcessType = enum { replica, client };

pub const Zone = enum {
    superblock,
    wal_headers,
    wal_prepares,
    client_replies,
    grid,

    const size_superblock = superblock.superblock_zone_size;
    const size_wal_headers = constants.journal_size_headers;
    const size_wal_prepares = constants.journal_size_prepares;
    const size_client_replies = constants.client_replies_size;

    comptime {
        for (.{
            size_superblock,
            size_wal_headers,
            size_wal_prepares,
            size_client_replies,
        }) |zone_size| {
            assert(zone_size % constants.sector_size == 0);
        }
    }

    pub fn offset(zone: Zone, offset_logical: u64) u64 {
        if (zone.size()) |zone_size| {
            assert(offset_logical < zone_size);
        }

        return zone.start() + offset_logical;
    }

    pub fn start(zone: Zone) u64 {
        comptime var start_offset = 0;
        inline for (comptime std.enums.values(Zone)) |z| {
            if (z == zone) return start_offset;
            start_offset += comptime size(z) orelse 0;
        }
        unreachable;
    }

    pub fn size(zone: Zone) ?u64 {
        return switch (zone) {
            .superblock => size_superblock,
            .wal_headers => size_wal_headers,
            .wal_prepares => size_wal_prepares,
            .client_replies => size_client_replies,
            .grid => null,
        };
    }
};

/// Viewstamped Replication protocol commands:
pub const Command = enum(u8) {
    reserved = 0,

    ping = 1,
    pong = 2,

    ping_client = 3,
    pong_client = 4,

    request = 5,
    prepare = 6,
    prepare_ok = 7,
    reply = 8,
    commit = 9,

    start_view_change = 10,
    do_view_change = 11,
    start_view = 12,

    request_start_view = 13,
    request_headers = 14,
    request_prepare = 15,
    request_reply = 16,
    headers = 17,

    eviction = 18,

    request_blocks = 19,
    block = 20,

    request_sync_manifest = 21,
    request_sync_free_set = 22,
    request_sync_client_sessions = 23,

    sync_manifest = 24,
    sync_free_set = 25,
    sync_client_sessions = 26,

    comptime {
        for (std.enums.values(Command)) |result, index| {
            assert(@enumToInt(result) == index);
        }
    }
};

/// This type exists to avoid making the Header type dependant on the state
/// machine used, which would cause awkward circular type dependencies.
pub const Operation = enum(u8) {
    /// Operations reserved by VR protocol (for all state machines):
    /// The value 0 is reserved to prevent a spurious zero from being interpreted as an operation.
    reserved = 0,
    /// The value 1 is reserved to initialize the cluster.
    root = 1,
    /// The value 2 is reserved to register a client session with the cluster.
    register = 2,

    /// Operations <vsr_operations_reserved are reserved for the control plane.
    /// Operations ≥vsr_operations_reserved are available for the state machine.
    _,

    pub fn from(comptime StateMachine: type, op: StateMachine.Operation) Operation {
        check_state_machine_operations(StateMachine.Operation);
        return @intToEnum(Operation, @enumToInt(op));
    }

    pub fn cast(self: Operation, comptime StateMachine: type) StateMachine.Operation {
        check_state_machine_operations(StateMachine.Operation);
        assert(self.valid(StateMachine));
        assert(!self.reserved());
        return @intToEnum(StateMachine.Operation, @enumToInt(self));
    }

    pub fn valid(self: Operation, comptime StateMachine: type) bool {
        check_state_machine_operations(StateMachine.Operation);

        inline for (.{ Operation, StateMachine.Operation }) |Enum| {
            const ops = comptime std.enums.values(Enum);
            inline for (ops) |op| {
                if (@enumToInt(self) == @enumToInt(op)) {
                    return true;
                }
            }
        }

        return false;
    }

    pub fn reserved(self: Operation) bool {
        return @enumToInt(self) < constants.vsr_operations_reserved;
    }

    pub fn tag_name(self: Operation, comptime StateMachine: type) []const u8 {
        assert(self.valid(StateMachine));
        inline for (.{ Operation, StateMachine.Operation }) |Enum| {
            inline for (@typeInfo(Enum).Enum.fields) |field| {
                const op = @field(Enum, field.name);
                if (@enumToInt(self) == @enumToInt(op)) {
                    return field.name;
                }
            }
        }
        unreachable;
    }

    fn check_state_machine_operations(comptime Op: type) void {
        comptime assert(@typeInfo(Op).Enum.is_exhaustive);
        comptime assert(@sizeOf(Op) == @sizeOf(Operation));
        comptime assert(@bitSizeOf(Op) == @bitSizeOf(Operation));
        inline for (@typeInfo(Op).Enum.fields) |field| {
            const op = @field(Op, field.name);
            if (@enumToInt(op) < constants.vsr_operations_reserved) {
                @compileError("StateMachine.Operation is reserved");
            }
        }
    }
};

/// Network message and journal entry header:
/// We reuse the same header for both so that prepare messages from the primary can simply be
/// journalled as is by the backups without requiring any further modification.
pub const Header = extern struct {
    /// Aegis128 (used by checksum) uses hardware accelerated AES via inline asm which isn't
    /// available at comptime. Use a hard-coded value instead and verify via a test.
    const checksum_body_empty: u128 = 0x49F174618255402DE6E7E3C40D60CC83;
    test "empty checksum" {
        assert(checksum_body_empty == checksum(&.{}));
    }

    comptime {
        assert(@sizeOf(Header) == 128);
        // Assert that there is no implicit padding in the struct.
        assert(@bitSizeOf(Header) == @sizeOf(Header) * 8);
    }
    /// A checksum covering only the remainder of this header.
    /// This allows the header to be trusted without having to recv() or read() the associated body.
    /// This checksum is enough to uniquely identify a network message or journal entry.
    checksum: u128 = 0,

    /// A checksum covering only the associated body after this header.
    checksum_body: u128 = 0,

    /// A backpointer to the previous request or prepare checksum for hash chain verification.
    /// This provides a cryptographic guarantee for linearizability:
    /// 1. across our distributed log of prepares, and
    /// 2. across a client's requests and our replies.
    /// This may also be used as the initialization vector for AEAD encryption at rest, provided
    /// that the primary ratchets the encryption key every view change to ensure that prepares
    /// reordered through a view change never repeat the same IV for the same encryption key.
    ///
    /// * A `prepare_ok` sets this to the checkpoint id. (TODO(Big headers): Use a separate field.)
    /// * A `commit` sets this to the checkpoint id. (Possibly uncanonical.)
    /// * A `ping` sets this to the checkpoint id. (Possibly uncanonical.)
    /// * A `request_sync_manifest` sets this to the requested checkpoint id.
    /// * A `request_sync_free_set` sets this to the requested checkpoint id.
    /// * A `request_sync_client_sessions` sets this to the requested checkpoint id.
    /// * A `sync_manifest` sets this to the checkpoint id.
    /// * A `sync_free_set` sets this to the checkpoint id.
    /// * A `sync_client_sessions` sets this to the checkpoint id.
    parent: u128 = 0,

    /// Each client process generates a unique, random and ephemeral client ID at initialization.
    /// The client ID identifies connections made by the client to the cluster for the sake of
    /// routing messages back to the client.
    ///
    /// With the client ID in hand, the client then registers a monotonically increasing session
    /// number (committed through the cluster) to allow the client's session to be evicted safely
    /// from the client table if too many concurrent clients cause the client table to overflow.
    /// The monotonically increasing session number prevents duplicate client requests from being
    /// replayed.
    ///
    /// The problem of routing is therefore solved by the 128-bit client ID, and the problem of
    /// detecting whether a session has been evicted is solved by the session number.
    ///
    /// * A `request_reply` sets this to the client of the reply being requested.
    /// * A `do_view_change` sets this to a bitset of "present" prepares. If a bit is set, then
    ///   the corresponding header is not "blank", the replica has the prepare, and the prepare
    ///   is not known to be faulty.
    /// * A `sync_free_set` sets this to the vsr_state.previous_checkpoint_id.
    /// * A `sync_client_sessions` sets this to the vsr_state.commit_min_checksum.
    client: u128 = 0,

    /// The checksum of the message to which this message refers.
    ///
    /// We use this cryptographic context in various ways, for example:
    ///
    /// * A `request` sets this to the client's session number.
    /// * A `reply` sets this to a "stable" checksum.
    ///   Replies for a specific op may have different views (and checksums),
    ///   but are guaranteed to have the same context.
    /// * A `prepare` sets this to the checksum of the client's request.
    /// * A `prepare_ok` sets this to the checksum of the prepare being acked.
    /// * A `commit` sets this to the checksum of the latest committed prepare.
    /// * A `do_view_change` sets this to a bitset, with set bits indicating headers
    ///   in the message body which it has definitely not prepared (i.e. "nack").
    ///   The corresponding header may be an actual prepare header, or it may be a "blank" header.
    /// * A `request_start_view` sets this to a unique nonce, to detect outdated SVs.
    /// * A `start_view` sets this to zero for a new view, and to a nonce from an RSV when
    ///   responding to the RSV.
    /// * A `request_prepare` sets this to the checksum of the prepare being requested.
    /// * A `request_reply` sets this to the checksum of the reply being requested.
    /// * A `sync_manifest` sets this to the complete Manifest's checksum.
    /// * A `sync_free_set` sets this to the complete FreeSet's checksum.
    /// * A `sync_manifest` sets this to the complete ClientSessions's checksum.
    ///
    /// This allows for cryptographic guarantees beyond request, op, and commit numbers, which have
    /// low entropy and may otherwise collide in the event of any correctness bugs.
    context: u128 = 0,

    /// Each request is given a number by the client and later requests must have larger numbers
    /// than earlier ones. The request number is used by the replicas to avoid running requests more
    /// than once; it is also used by the client to discard duplicate responses to its requests.
    /// A client is allowed to have at most one request inflight at a time.
    ///
    /// * A `do_view_change` sets this to its latest log_view number.
    /// * A `request_sync_manifest` sets this to the requested offset within the encoded Manifest.
    /// * A `request_sync_free_set` sets this to the requested offset within the encoded FreeSet.
    /// * A `request_sync_client_sessions` sets this to the requested offset within the encoded ClientSessions.
    /// * A `sync_manifest` sets this to the offset within the encoded Manifest.
    /// * A `sync_free_set` sets this to the offset within the encoded FreeSet.
    /// * A `sync_client_sessions` sets this to the offset within the encoded ClientSessions.
    request: u32 = 0,

    /// The cluster number binds intention into the header, so that a client or replica can indicate
    /// the cluster it believes it is speaking to, instead of accidentally talking to the wrong
    /// cluster (for example, staging vs production).
    cluster: u32,

    /// The cluster reconfiguration epoch number (for future use).
    epoch: u32 = 0,

    /// Every message sent from one replica to another contains the sending replica's current view.
    /// A `u32` allows for a minimum lifetime of 136 years at a rate of one view change per second.
    view: u32 = 0,

    /// The op number of the latest prepare that may or may not yet be committed. Uncommitted ops
    /// may be replaced by different ops if they do not survive through a view change.
    ///
    /// * A `commit` sets this to its checkpoint op.
    /// * A `ping` sets this to its checkpoint op.
    /// * A `request_headers` sets this to the maximum op requested (inclusive).
    /// * A `request_prepare` sets this to the requested op.
    /// * A `request_reply` sets this to the requested op.
    /// * A `request_sync_manifest` sets this to the requested checkpoint op.
    /// * A `request_sync_free_set` sets this to the requested checkpoint op.
    /// * A `request_sync_client_sessions` sets this to the requested checkpoint op.
    /// * A `sync_manifest` sets this to the checkpoint op.
    /// * A `sync_free_set` sets this to the checkpoint op.
    /// * A `sync_client_sessions` sets this to the checkpoint op.
    op: u64 = 0,

    /// The commit number of the latest committed prepare. Committed ops are immutable.
    ///
    /// * A `do_view_change` sets this to `commit_min`, to indicate the sending replica's progress.
    ///   The sending replica may continue to commit after sending the DVC.
    /// * A `start_view` sets this to `commit_min`/`commit_max` (they are the same).
    /// * A `request_headers` sets this to the minimum op requested (inclusive).
    /// * A `sync_manifest` sets this to the complete Manifest's size.
    /// * A `sync_free_set` sets this to the complete FreeSet's size.
    /// * A `sync_client_sessions` sets this to the complete ClientSessions's size.
    /// * A `ping` sets this to its monotonic timestamp.
    /// * A `pong` echoes the ping's monotonic timestamp.
    commit: u64 = 0,

    /// This field is used in various ways:
    ///
    /// * A `prepare` sets this to the primary's state machine `prepare_timestamp`.
    ///   For `create_accounts` and `create_transfers` this is the batch's highest timestamp.
    /// * A `reply` sets this to the corresponding `prepare`'s timestamp.
    ///   This allows the test workload to verify transfer timeouts.
    /// * A `pong` sets this to the sender's wall clock value.
    /// * A `commit` message sets this to the replica's monotonic timestamp.
    /// * A `do_view_change` and `start_view` set this to the replica's `op_checkpoint`.
    timestamp: u64 = 0,

    /// The size of the Header structure (always), plus any associated body.
    size: u32 = @sizeOf(Header),

    /// The index of the replica in the cluster configuration array that authored this message.
    /// This identifies only the ultimate author because messages may be forwarded amongst replicas.
    replica: u8 = 0,

    /// The Viewstamped Replication protocol command for this message.
    command: Command,

    /// The state machine operation to apply.
    operation: Operation = .reserved,

    /// The version of the protocol implementation that originated this message.
    version: u8 = Version,

    pub fn calculate_checksum(self: *const Header) u128 {
        const checksum_size = @sizeOf(@TypeOf(self.checksum));
        assert(checksum_size == 16);
        const checksum_value = checksum(std.mem.asBytes(self)[checksum_size..]);
        assert(@TypeOf(checksum_value) == @TypeOf(self.checksum));
        return checksum_value;
    }

    pub fn calculate_checksum_body(self: *const Header, body: []const u8) u128 {
        assert(self.size == @sizeOf(Header) + body.len);
        const checksum_size = @sizeOf(@TypeOf(self.checksum_body));
        assert(checksum_size == 16);
        const checksum_value = checksum(body);
        assert(@TypeOf(checksum_value) == @TypeOf(self.checksum_body));
        return checksum_value;
    }

    /// This must be called only after set_checksum_body() so that checksum_body is also covered:
    pub fn set_checksum(self: *Header) void {
        self.checksum = self.calculate_checksum();
    }

    pub fn set_checksum_body(self: *Header, body: []const u8) void {
        self.checksum_body = self.calculate_checksum_body(body);
    }

    pub fn valid_checksum(self: *const Header) bool {
        return self.checksum == self.calculate_checksum();
    }

    pub fn valid_checksum_body(self: *const Header, body: []const u8) bool {
        return self.checksum_body == self.calculate_checksum_body(body);
    }

    /// Returns null if all fields are set correctly according to the command, or else a warning.
    /// This does not verify that checksum is valid, and expects that this has already been done.
    pub fn invalid(self: *const Header) ?[]const u8 {
        if (self.version != Version) return "version != Version";
        if (self.size < @sizeOf(Header)) return "size < @sizeOf(Header)";
        if (self.epoch != 0) return "epoch != 0";
        return switch (self.command) {
            .reserved => self.invalid_reserved(),
            .ping => self.invalid_ping(),
            .pong => self.invalid_pong(),
            .ping_client => self.invalid_ping_client(),
            .pong_client => self.invalid_pong_client(),
            .request => self.invalid_request(),
            .prepare => self.invalid_prepare(),
            .prepare_ok => self.invalid_prepare_ok(),
            .reply => self.invalid_reply(),
            .commit => self.invalid_commit(),
            .start_view_change => self.invalid_start_view_change(),
            .do_view_change => self.invalid_do_view_change(),
            .start_view => self.invalid_start_view(),
            .request_start_view => self.invalid_request_start_view(),
            .request_headers => self.invalid_request_headers(),
            .request_prepare => self.invalid_request_prepare(),
            .request_reply => self.invalid_request_reply(),
            .request_blocks => self.invalid_request_blocks(),
            .headers => self.invalid_headers(),
            .eviction => self.invalid_eviction(),
            .block => self.invalid_block(),
            .request_sync_manifest => self.invalid_request_sync_manifest(),
            .request_sync_free_set => self.invalid_request_sync_free_set(),
            .request_sync_client_sessions => self.invalid_request_sync_client_sessions(),
            .sync_manifest => self.invalid_sync_manifest(),
            .sync_free_set => self.invalid_sync_free_set(),
            .sync_client_sessions => self.invalid_sync_client_sessions(),
        };
    }

    fn invalid_reserved(self: *const Header) ?[]const u8 {
        assert(self.command == .reserved);
        if (self.parent != 0) return "parent != 0";
        if (self.client != 0) return "client != 0";
        if (self.context != 0) return "context != 0";
        if (self.request != 0) return "request != 0";
        if (self.view != 0) return "view != 0";
        if (self.commit != 0) return "commit != 0";
        if (self.timestamp != 0) return "timestamp != 0";
        if (self.replica != 0) return "replica != 0";
        if (self.operation != .reserved) return "operation != .reserved";
        return null;
    }

    fn invalid_ping(self: *const Header) ?[]const u8 {
        assert(self.command == .ping);
        if (self.client != 0) return "client != 0";
        if (self.context != 0) return "context != 0";
        if (self.request != 0) return "request != 0";
        if (self.view != 0) return "view != 0";
        if (self.timestamp != 0) return "timestamp != 0";
        if (self.checksum_body != checksum_body_empty) return "checksum_body != expected";
        if (self.size != @sizeOf(Header)) return "size != @sizeOf(Header)";
        if (self.operation != .reserved) return "operation != .reserved";
        return null;
    }

    fn invalid_pong(self: *const Header) ?[]const u8 {
        assert(self.command == .pong);
        if (self.parent != 0) return "parent != 0";
        if (self.client != 0) return "client != 0";
        if (self.context != 0) return "context != 0";
        if (self.request != 0) return "request != 0";
        if (self.view != 0) return "view != 0";
        if (self.op != 0) return "op != 0";
        if (self.timestamp == 0) return "timestamp == 0";
        if (self.checksum_body != checksum_body_empty) return "checksum_body != expected";
        if (self.size != @sizeOf(Header)) return "size != @sizeOf(Header)";
        if (self.operation != .reserved) return "operation != .reserved";
        return null;
    }

    fn invalid_ping_client(self: *const Header) ?[]const u8 {
        assert(self.command == .ping_client);
        if (self.parent != 0) return "parent != 0";
        if (self.client == 0) return "client == 0";
        if (self.context != 0) return "context != 0";
        if (self.request != 0) return "request != 0";
        if (self.view != 0) return "view != 0";
        if (self.op != 0) return "op != 0";
        if (self.commit != 0) return "commit != 0";
        if (self.timestamp != 0) return "timestamp != 0";
        if (self.checksum_body != checksum_body_empty) return "checksum_body != expected";
        if (self.size != @sizeOf(Header)) return "size != @sizeOf(Header)";
        if (self.replica != 0) return "replica != 0";
        if (self.operation != .reserved) return "operation != .reserved";
        return null;
    }

    fn invalid_pong_client(self: *const Header) ?[]const u8 {
        assert(self.command == .pong_client);
        if (self.parent != 0) return "parent != 0";
        if (self.client != 0) return "client != 0";
        if (self.context != 0) return "context != 0";
        if (self.request != 0) return "request != 0";
        if (self.op != 0) return "op != 0";
        if (self.commit != 0) return "commit != 0";
        if (self.timestamp != 0) return "timestamp != 0";
        if (self.checksum_body != checksum_body_empty) return "checksum_body != expected";
        if (self.size != @sizeOf(Header)) return "size != @sizeOf(Header)";
        if (self.operation != .reserved) return "operation != .reserved";
        return null;
    }

    fn invalid_request(self: *const Header) ?[]const u8 {
        assert(self.command == .request);
        if (self.client == 0) return "client == 0";
        if (self.op != 0) return "op != 0";
        if (self.commit != 0) return "commit != 0";
        if (self.timestamp != 0 and !constants.aof_recovery) return "timestamp != 0";
        if (self.replica != 0) return "replica != 0";
        switch (self.operation) {
            .reserved => return "operation == .reserved",
            .root => return "operation == .root",
            .register => {
                // The first request a client makes must be to register with the cluster:
                if (self.parent != 0) return "register: parent != 0";
                if (self.context != 0) return "register: context != 0";
                if (self.request != 0) return "register: request != 0";
                // The .register operation carries no payload:
                if (self.checksum_body != checksum_body_empty) return "register: checksum_body != expected";
                if (self.size != @sizeOf(Header)) return "size != @sizeOf(Header)";
            },
            else => {
                if (@enumToInt(self.operation) < constants.vsr_operations_reserved) {
                    return "operation is reserved";
                }
                // Thereafter, the client must provide the session number in the context:
                // These requests should set `parent` to the `checksum` of the previous reply.
                if (self.context == 0) return "context == 0";
                if (self.request == 0) return "request == 0";
            },
        }
        return null;
    }

    fn invalid_prepare(self: *const Header) ?[]const u8 {
        assert(self.command == .prepare);
        switch (self.operation) {
            .reserved => return "operation == .reserved",
            .root => {
                if (self.parent != 0) return "root: parent != 0";
                if (self.client != 0) return "root: client != 0";
                if (self.context != 0) return "root: context != 0";
                if (self.request != 0) return "root: request != 0";
                if (self.view != 0) return "root: view != 0";
                if (self.op != 0) return "root: op != 0";
                if (self.commit != 0) return "root: commit != 0";
                if (self.timestamp != 0) return "root: timestamp != 0";
                if (self.checksum_body != checksum_body_empty) return "root: checksum_body != expected";
                if (self.size != @sizeOf(Header)) return "root: size != @sizeOf(Header)";
                if (self.replica != 0) return "root: replica != 0";
            },
            else => {
                if (self.client == 0) return "client == 0";
                if (self.op == 0) return "op == 0";
                if (self.op <= self.commit) return "op <= commit";
                if (self.timestamp == 0) return "timestamp == 0";
                if (self.operation == .register) {
                    // Client session numbers are replaced by the reference to the previous prepare.
                    if (self.request != 0) return "request != 0";
                } else {
                    // Client session numbers are replaced by the reference to the previous prepare.
                    if (self.request == 0) return "request == 0";
                }
            },
        }
        return null;
    }

    fn invalid_prepare_ok(self: *const Header) ?[]const u8 {
        assert(self.command == .prepare_ok);
        if (self.checksum_body != checksum_body_empty) return "checksum_body != expected";
        if (self.size != @sizeOf(Header)) return "size != @sizeOf(Header)";
        switch (self.operation) {
            .reserved => return "operation == .reserved",
            .root => {
                const root_checksum = Header.root_prepare(self.cluster).checksum;
                if (self.client != 0) return "root: client != 0";
                if (self.context != root_checksum) return "root: context != expected";
                if (self.request != 0) return "root: request != 0";
                if (self.op != 0) return "root: op != 0";
                if (self.commit != 0) return "root: commit != 0";
                if (self.timestamp != 0) return "root: timestamp != 0";
            },
            else => {
                if (self.client == 0) return "client == 0";
                if (self.op == 0) return "op == 0";
                if (self.op <= self.commit) return "op <= commit";
                if (self.timestamp == 0) return "timestamp == 0";
                if (self.operation == .register) {
                    if (self.request != 0) return "request != 0";
                } else {
                    if (self.request == 0) return "request == 0";
                }
            },
        }
        return null;
    }

    fn invalid_reply(self: *const Header) ?[]const u8 {
        assert(self.command == .reply);
        // Initialization within `client.zig` asserts that client `id` is greater than zero:
        if (self.client == 0) return "client == 0";
        if (self.op != self.commit) return "op != commit";
        if (self.timestamp == 0) return "timestamp == 0";
        if (self.operation == .register) {
            // In this context, the commit number is the newly registered session number.
            // The `0` commit number is reserved for cluster initialization.
            if (self.commit == 0) return "commit == 0";
            if (self.request != 0) return "request != 0";
        } else {
            if (self.commit == 0) return "commit == 0";
            if (self.request == 0) return "request == 0";
        }
        return null;
    }

    fn invalid_commit(self: *const Header) ?[]const u8 {
        assert(self.command == .commit);
        if (self.client != 0) return "client != 0";
        if (self.request != 0) return "request != 0";
        if (self.timestamp == 0) return "timestamp == 0";
        if (self.checksum_body != checksum_body_empty) return "checksum_body != expected";
        if (self.size != @sizeOf(Header)) return "size != @sizeOf(Header)";
        if (self.operation != .reserved) return "operation != .reserved";
        return null;
    }

    fn invalid_start_view_change(self: *const Header) ?[]const u8 {
        assert(self.command == .start_view_change);
        if (self.parent != 0) return "parent != 0";
        if (self.client != 0) return "client != 0";
        if (self.context != 0) return "context != 0";
        if (self.request != 0) return "request != 0";
        if (self.op != 0) return "op != 0";
        if (self.commit != 0) return "commit != 0";
        if (self.timestamp != 0) return "timestamp != 0";
        if (self.checksum_body != checksum_body_empty) return "checksum_body != expected";
        if (self.size != @sizeOf(Header)) return "size != @sizeOf(Header)";
        if (self.operation != .reserved) return "operation != .reserved";
        return null;
    }

    fn invalid_do_view_change(self: *const Header) ?[]const u8 {
        assert(self.command == .do_view_change);
        if (self.parent != 0) return "parent != 0";
        if (self.operation != .reserved) return "operation != .reserved";
        return null;
    }

    fn invalid_start_view(self: *const Header) ?[]const u8 {
        assert(self.command == .start_view);
        if (self.parent != 0) return "parent != 0";
        if (self.client != 0) return "client != 0";
        if (self.request != 0) return "request != 0";
        if (self.operation != .reserved) return "operation != .reserved";
        return null;
    }

    fn invalid_request_start_view(self: *const Header) ?[]const u8 {
        assert(self.command == .request_start_view);
        if (self.parent != 0) return "parent != 0";
        if (self.client != 0) return "client != 0";
        if (self.request != 0) return "request != 0";
        if (self.op != 0) return "op != 0";
        if (self.commit != 0) return "commit != 0";
        if (self.timestamp != 0) return "timestamp != 0";
        if (self.checksum_body != checksum_body_empty) return "checksum_body != expected";
        if (self.size != @sizeOf(Header)) return "size != @sizeOf(Header)";
        if (self.operation != .reserved) return "operation != .reserved";
        return null;
    }

    fn invalid_request_headers(self: *const Header) ?[]const u8 {
        assert(self.command == .request_headers);
        if (self.parent != 0) return "parent != 0";
        if (self.client != 0) return "client != 0";
        if (self.context != 0) return "context != 0";
        if (self.request != 0) return "request != 0";
        if (self.commit > self.op) return "op_min > op_max";
        if (self.timestamp != 0) return "timestamp != 0";
        if (self.checksum_body != checksum_body_empty) return "checksum_body != expected";
        if (self.size != @sizeOf(Header)) return "size != @sizeOf(Header)";
        if (self.operation != .reserved) return "operation != .reserved";
        return null;
    }

    fn invalid_request_prepare(self: *const Header) ?[]const u8 {
        assert(self.command == .request_prepare);
        if (self.parent != 0) return "parent != 0";
        if (self.client != 0) return "client != 0";
        if (self.request != 0) return "request != 0";
        if (self.commit != 0) return "commit != 0";
        if (self.timestamp != 0) return "timestamp != 0";
        if (self.checksum_body != checksum_body_empty) return "checksum_body != expected";
        if (self.size != @sizeOf(Header)) return "size != @sizeOf(Header)";
        if (self.operation != .reserved) return "operation != .reserved";
        return null;
    }

    fn invalid_request_reply(self: *const Header) ?[]const u8 {
        assert(self.command == .request_reply);
        if (self.parent != 0) return "parent != 0";
        if (self.client == 0) return "client == 0";
        if (self.request != 0) return "request != 0";
        if (self.commit != 0) return "commit != 0";
        if (self.timestamp != 0) return "timestamp != 0";
        if (self.checksum_body != checksum_body_empty) return "checksum_body != expected";
        if (self.size != @sizeOf(Header)) return "size != @sizeOf(Header)";
        if (self.operation != .reserved) return "operation != .reserved";
        return null;
    }

    fn invalid_request_blocks(self: *const Header) ?[]const u8 {
        assert(self.command == .request_blocks);
        if (self.parent != 0) return "parent != 0";
        if (self.client != 0) return "client != 0";
        if (self.context != 0) return "context != 0";
        if (self.request != 0) return "request != 0";
        if (self.view != 0) return "view != 0";
        if (self.op != 0) return "op != 0";
        if (self.commit != 0) return "commit != 0";
        if (self.timestamp != 0) return "timestamp != 0";
        if (self.size == @sizeOf(Header)) return "size == @sizeOf(Header)";
        if ((self.size - @sizeOf(Header)) % @sizeOf(BlockRequest) != 0) {
            return "size multiple invalid";
        }
        if (self.operation != .reserved) return "operation != .reserved";
        return null;
    }

    fn invalid_headers(self: *const Header) ?[]const u8 {
        assert(self.command == .headers);
        if (self.parent != 0) return "parent != 0";
        if (self.client != 0) return "client != 0";
        if (self.request != 0) return "request != 0";
        if (self.op != 0) return "op != 0";
        if (self.commit != 0) return "commit != 0";
        if (self.timestamp != 0) return "timestamp != 0";
        if (self.operation != .reserved) return "operation != .reserved";
        return null;
    }

    fn invalid_eviction(self: *const Header) ?[]const u8 {
        assert(self.command == .eviction);
        if (self.parent != 0) return "parent != 0";
        if (self.context != 0) return "context != 0";
        if (self.request != 0) return "request != 0";
        if (self.op != 0) return "op != 0";
        if (self.commit != 0) return "commit != 0";
        if (self.timestamp != 0) return "timestamp != 0";
        if (self.checksum_body != checksum_body_empty) return "checksum_body != expected";
        if (self.size != @sizeOf(Header)) return "size != @sizeOf(Header)";
        if (self.operation != .reserved) return "operation != .reserved";
        return null;
    }

    fn invalid_block(self: *const Header) ?[]const u8 {
        assert(self.command == .block);
        if (self.parent != 0) return "parent != 0";
        if (self.client != 0) return "client != 0";
        if (self.view != 0) return "view != 0";
        if (self.op == 0) return "op == 0"; // address ≠ 0
        if (self.commit != 0) return "commit != 0";
        if (self.replica != 0) return "replica != 0";
        if (self.operation == .reserved) return "operation == .reserved";
        return null;
    }

    fn invalid_request_sync_manifest(self: *const Header) ?[]const u8 {
        assert(self.command == .request_sync_manifest);
        if (self.client != 0) return "client != 0";
        if (self.context != 0) return "context != 0";
        if (self.view != 0) return "view != 0";
        if (self.commit != 0) return "commit != 0";
        if (self.timestamp != 0) return "timestamp != 0";
        if (self.size != @sizeOf(Header)) return "size != @sizeOf(Header)";
        if (self.operation != .reserved) return "operation != .reserved";
        return null;
    }

    fn invalid_request_sync_free_set(self: *const Header) ?[]const u8 {
        assert(self.command == .request_sync_free_set);
        if (self.client != 0) return "client != 0";
        if (self.context != 0) return "context != 0";
        if (self.view != 0) return "view != 0";
        if (self.commit != 0) return "commit != 0";
        if (self.timestamp != 0) return "timestamp != 0";
        if (self.size != @sizeOf(Header)) return "size != @sizeOf(Header)";
        if (self.operation != .reserved) return "operation != .reserved";
        return null;
    }

    fn invalid_request_sync_client_sessions(self: *const Header) ?[]const u8 {
        assert(self.command == .request_sync_client_sessions);
        if (self.client != 0) return "client != 0";
        if (self.context != 0) return "context != 0";
        if (self.view != 0) return "view != 0";
        if (self.commit != 0) return "commit != 0";
        if (self.timestamp != 0) return "timestamp != 0";
        if (self.size != @sizeOf(Header)) return "size != @sizeOf(Header)";
        if (self.operation != .reserved) return "operation != .reserved";
        return null;
    }

    fn invalid_sync_manifest(self: *const Header) ?[]const u8 {
        assert(self.command == .sync_manifest);
        if (self.size - @sizeOf(Header) > constants.sync_trailer_message_body_size_max) return "size > max";
        if (self.client != 0) return "client != 0";
        if (self.view != 0) return "view != 0";
        if (self.timestamp != 0) return "timestamp != 0";
        if (self.operation != .reserved) return "operation != .reserved";
        return null;
    }

    fn invalid_sync_free_set(self: *const Header) ?[]const u8 {
        assert(self.command == .sync_free_set);
        if (self.size - @sizeOf(Header) > constants.sync_trailer_message_body_size_max) return "size > max";
        if (self.view != 0) return "view != 0";
        if (self.timestamp != 0) return "timestamp != 0";
        if (self.operation != .reserved) return "operation != .reserved";
        return null;
    }

    fn invalid_sync_client_sessions(self: *const Header) ?[]const u8 {
        assert(self.command == .sync_client_sessions);
        if (self.size - @sizeOf(Header) > constants.sync_trailer_message_body_size_max) return "size > max";
        if (self.view != 0) return "view != 0";
        if (self.timestamp != 0) return "timestamp != 0";
        if (self.operation != .reserved) return "operation != .reserved";
        return null;
    }

    /// Returns whether the immediate sender is a replica or client (if this can be determined).
    /// Some commands such as .request or .prepare may be forwarded on to other replicas so that
    /// Header.replica or Header.client only identifies the ultimate origin, not the latest peer.
    pub fn peer_type(self: *const Header) enum { unknown, replica, client } {
        switch (self.command) {
            .reserved => unreachable,
            // These messages cannot always identify the peer as they may be forwarded:
            .request => switch (self.operation) {
                // However, we do not forward the first .register request sent by a client:
                .register => return .client,
                else => return .unknown,
            },
            .prepare => return .unknown,
            // These messages identify the peer as either a replica or a client:
            .ping_client => return .client,
            // All other messages identify the peer as a replica:
            else => return .replica,
        }
    }

    pub fn reserved(cluster: u32, slot: u64) Header {
        assert(slot < constants.journal_slot_count);

        var header = Header{
            .command = .reserved,
            .cluster = cluster,
            .op = slot,
        };
        header.set_checksum_body(&[0]u8{});
        header.set_checksum();
        assert(header.invalid() == null);
        return header;
    }

    pub fn root_prepare(cluster: u32) Header {
        var header = Header{
            .cluster = cluster,
            .size = @sizeOf(Header),
            .command = .prepare,
            .operation = .root,
        };
        header.set_checksum_body(&[0]u8{});
        header.set_checksum();
        assert(header.invalid() == null);
        return header;
    }
};

pub const BlockRequest = extern struct {
    block_checksum: u128,
    block_address: u64,
    reserved: [8]u8 = [_]u8{0} ** 8,

    comptime {
        assert(@sizeOf(BlockRequest) == 32);
        assert(@bitSizeOf(BlockRequest) == @sizeOf(BlockRequest) * 8);
    }
};

pub const Timeout = struct {
    name: []const u8,
    id: u128,
    after: u64,
    attempts: u8 = 0,
    rtt: u64 = constants.rtt_ticks,
    rtt_multiple: u8 = constants.rtt_multiple,
    ticks: u64 = 0,
    ticking: bool = false,

    /// Increments the attempts counter and resets the timeout with exponential backoff and jitter.
    /// Allows the attempts counter to wrap from time to time.
    /// The overflow period is kept short to surface any related bugs sooner rather than later.
    /// We do not saturate the counter as this would cause round-robin retries to get stuck.
    pub fn backoff(self: *Timeout, random: std.rand.Random) void {
        assert(self.ticking);

        self.ticks = 0;
        self.attempts +%= 1;

        log.debug("{}: {s} backing off", .{ self.id, self.name });
        self.set_after_for_rtt_and_attempts(random);
    }

    /// It's important to check that when fired() is acted on that the timeout is stopped/started,
    /// otherwise further ticks around the event loop may trigger a thundering herd of messages.
    pub fn fired(self: *const Timeout) bool {
        if (self.ticking and self.ticks >= self.after) {
            log.debug("{}: {s} fired", .{ self.id, self.name });
            if (self.ticks > self.after) {
                log.err("{}: {s} is firing every tick", .{ self.id, self.name });
                @panic("timeout was not reset correctly");
            }
            return true;
        } else {
            return false;
        }
    }

    pub fn reset(self: *Timeout) void {
        self.attempts = 0;
        self.ticks = 0;
        assert(self.ticking);
        // TODO Use self.prng to adjust for rtt and attempts.
        log.debug("{}: {s} reset", .{ self.id, self.name });
    }

    /// Sets the value of `after` as a function of `rtt` and `attempts`.
    /// Adds exponential backoff and jitter.
    /// May be called only after a timeout has been stopped or reset, to prevent backward jumps.
    pub fn set_after_for_rtt_and_attempts(self: *Timeout, random: std.rand.Random) void {
        // If `after` is reduced by this function to less than `ticks`, then `fired()` will panic:
        assert(self.ticks == 0);
        assert(self.rtt > 0);

        const after = (self.rtt * self.rtt_multiple) + exponential_backoff_with_jitter(
            random,
            constants.backoff_min_ticks,
            constants.backoff_max_ticks,
            self.attempts,
        );

        // TODO Clamp `after` to min/max tick bounds for timeout.

        log.debug("{}: {s} after={}..{} (rtt={} min={} max={} attempts={})", .{
            self.id,
            self.name,
            self.after,
            after,
            self.rtt,
            constants.backoff_min_ticks,
            constants.backoff_max_ticks,
            self.attempts,
        });

        self.after = after;
        assert(self.after > 0);
    }

    pub fn set_rtt(self: *Timeout, rtt_ticks: u64) void {
        assert(self.rtt > 0);
        assert(rtt_ticks > 0);

        log.debug("{}: {s} rtt={}..{}", .{
            self.id,
            self.name,
            self.rtt,
            rtt_ticks,
        });

        self.rtt = rtt_ticks;
    }

    pub fn start(self: *Timeout) void {
        self.attempts = 0;
        self.ticks = 0;
        self.ticking = true;
        // TODO Use self.prng to adjust for rtt and attempts.
        log.debug("{}: {s} started", .{ self.id, self.name });
    }

    pub fn stop(self: *Timeout) void {
        self.attempts = 0;
        self.ticks = 0;
        self.ticking = false;
        log.debug("{}: {s} stopped", .{ self.id, self.name });
    }

    pub fn tick(self: *Timeout) void {
        if (self.ticking) self.ticks += 1;
    }
};

/// Calculates exponential backoff with jitter to prevent cascading failure due to thundering herds.
pub fn exponential_backoff_with_jitter(
    random: std.rand.Random,
    min: u64,
    max: u64,
    attempt: u64,
) u64 {
    const range = max - min;
    assert(range > 0);

    // Do not use `@truncate(u6, attempt)` since that only discards the high bits:
    // We want a saturating exponent here instead.
    const exponent = @intCast(u6, std.math.min(std.math.maxInt(u6), attempt));

    // A "1" shifted left gives any power of two:
    // 1<<0 = 1, 1<<1 = 2, 1<<2 = 4, 1<<3 = 8
    const power = std.math.shlExact(u128, 1, exponent) catch unreachable; // Do not truncate.

    // Ensure that `backoff` is calculated correctly when min is 0, taking `std.math.max(1, min)`.
    // Otherwise, the final result will always be 0. This was an actual bug we encountered.
    const min_non_zero = std.math.max(1, min);
    assert(min_non_zero > 0);
    assert(power > 0);

    // Calculate the capped exponential backoff component, `min(range, min * 2 ^ attempt)`:
    const backoff = std.math.min(range, min_non_zero * power);
    const jitter = random.uintAtMostBiased(u64, backoff);

    const result = @intCast(u64, min + jitter);
    assert(result >= min);
    assert(result <= max);

    return result;
}

test "exponential_backoff_with_jitter" {
    var prng = std.rand.DefaultPrng.init(0);
    const random = prng.random();

    const attempts = 1000;
    const max: u64 = std.math.maxInt(u64);
    const min = max - attempts;

    var attempt = max - attempts;
    while (attempt < max) : (attempt += 1) {
        const ebwj = exponential_backoff_with_jitter(random, min, max, attempt);
        try std.testing.expect(ebwj >= min);
        try std.testing.expect(ebwj <= max);
    }
}

/// Returns An array containing the remote or local addresses of each of the 2f + 1 replicas:
/// Unlike the VRR paper, we do not sort the array but leave the order explicitly to the user.
/// There are several advantages to this:
/// * The operator may deploy a cluster with proximity in mind since replication follows order.
/// * A replica's IP address may be changed without reconfiguration.
/// This does require that the user specify the same order to all replicas.
/// The caller owns the memory of the returned slice of addresses.
pub fn parse_addresses(allocator: std.mem.Allocator, raw: []const u8, address_limit: usize) ![]std.net.Address {
    const address_count = std.mem.count(u8, raw, ",") + 1;
    if (address_count > address_limit) return error.AddressLimitExceeded;

    const addresses = try allocator.alloc(std.net.Address, address_count);
    errdefer allocator.free(addresses);

    var index: usize = 0;
    var comma_iterator = std.mem.split(u8, raw, ",");
    while (comma_iterator.next()) |raw_address| : (index += 1) {
        assert(index < address_limit);
        if (raw_address.len == 0) return error.AddressHasTrailingComma;
        addresses[index] = try parse_address(raw_address);
    }
    assert(index == address_count);

    return addresses;
}

pub fn parse_address(raw: []const u8) !std.net.Address {
    var colon_iterator = std.mem.split(u8, raw, ":");
    // The split iterator will always return non-null once, even if the delimiter is not found:
    const raw_ipv4 = colon_iterator.next().?;

    if (colon_iterator.next()) |raw_port| {
        if (colon_iterator.next() != null) return error.AddressHasMoreThanOneColon;

        const port = std.fmt.parseUnsigned(u16, raw_port, 10) catch |err| switch (err) {
            error.Overflow => return error.PortOverflow,
            error.InvalidCharacter => return error.PortInvalid,
        };
        return std.net.Address.parseIp4(raw_ipv4, port) catch {
            return error.AddressInvalid;
        };
    } else {
        // There was no colon in the address so there are now two cases:
        // 1. an IPv4 address with the default port, or
        // 2. a port with the default IPv4 address.

        // Let's try parsing as a port first:
        if (std.fmt.parseUnsigned(u16, raw, 10)) |port| {
            return std.net.Address.parseIp4(constants.address, port) catch unreachable;
        } else |err| switch (err) {
            error.Overflow => return error.PortOverflow,
            error.InvalidCharacter => {
                // Something was not a digit, let's try parsing as an IPv4 instead:
                return std.net.Address.parseIp4(raw, constants.port) catch {
                    return error.AddressInvalid;
                };
            },
        }
    }
}

test "parse_addresses" {
    const vectors_positive = &[_]struct {
        raw: []const u8,
        addresses: []const std.net.Address,
    }{
        .{
            // Test the minimum/maximum address/port.
            .raw = "1.2.3.4:567,0.0.0.0:0,255.255.255.255:65535",
            .addresses = &[3]std.net.Address{
                std.net.Address.initIp4([_]u8{ 1, 2, 3, 4 }, 567),
                std.net.Address.initIp4([_]u8{ 0, 0, 0, 0 }, 0),
                std.net.Address.initIp4([_]u8{ 255, 255, 255, 255 }, 65535),
            },
        },
        .{
            // Addresses are not reordered.
            .raw = "3.4.5.6:7777,200.3.4.5:6666,1.2.3.4:5555",
            .addresses = &[3]std.net.Address{
                std.net.Address.initIp4([_]u8{ 3, 4, 5, 6 }, 7777),
                std.net.Address.initIp4([_]u8{ 200, 3, 4, 5 }, 6666),
                std.net.Address.initIp4([_]u8{ 1, 2, 3, 4 }, 5555),
            },
        },
        .{
            // Test default address and port.
            .raw = "1.2.3.4:5,4321,2.3.4.5",
            .addresses = &[3]std.net.Address{
                std.net.Address.initIp4([_]u8{ 1, 2, 3, 4 }, 5),
                try std.net.Address.parseIp4(constants.address, 4321),
                std.net.Address.initIp4([_]u8{ 2, 3, 4, 5 }, constants.port),
            },
        },
        .{
            // Test addresses less than address_limit.
            .raw = "1.2.3.4:5,4321",
            .addresses = &[2]std.net.Address{
                std.net.Address.initIp4([_]u8{ 1, 2, 3, 4 }, 5),
                try std.net.Address.parseIp4(constants.address, 4321),
            },
        },
    };

    const vectors_negative = &[_]struct {
        raw: []const u8,
        err: anyerror![]std.net.Address,
    }{
        .{ .raw = "", .err = error.AddressHasTrailingComma },
        .{ .raw = "1.2.3.4:5,2.3.4.5:6,4.5.6.7:8", .err = error.AddressLimitExceeded },
        .{ .raw = "1.2.3.4:7777,", .err = error.AddressHasTrailingComma },
        .{ .raw = "1.2.3.4:7777,2.3.4.5::8888", .err = error.AddressHasMoreThanOneColon },
        .{ .raw = "1.2.3.4:5,A", .err = error.AddressInvalid }, // default port
        .{ .raw = "1.2.3.4:5,2.a.4.5", .err = error.AddressInvalid }, // default port
        .{ .raw = "1.2.3.4:5,2.a.4.5:6", .err = error.AddressInvalid }, // specified port
        .{ .raw = "1.2.3.4:5,2.3.4.5:", .err = error.PortInvalid },
        .{ .raw = "1.2.3.4:5,2.3.4.5:A", .err = error.PortInvalid },
        .{ .raw = "1.2.3.4:5,65536", .err = error.PortOverflow }, // default address
        .{ .raw = "1.2.3.4:5,2.3.4.5:65536", .err = error.PortOverflow },
    };

    for (vectors_positive) |vector| {
        const addresses_actual = try parse_addresses(std.testing.allocator, vector.raw, 3);
        defer std.testing.allocator.free(addresses_actual);

        try std.testing.expectEqual(addresses_actual.len, vector.addresses.len);
        for (vector.addresses) |address_expect, i| {
            const address_actual = addresses_actual[i];
            try std.testing.expectEqual(address_expect.in.sa.family, address_actual.in.sa.family);
            try std.testing.expectEqual(address_expect.in.sa.port, address_actual.in.sa.port);
            try std.testing.expectEqual(address_expect.in.sa.addr, address_actual.in.sa.addr);
            try std.testing.expectEqual(address_expect.in.sa.zero, address_actual.in.sa.zero);
        }
    }

    for (vectors_negative) |vector| {
        try std.testing.expectEqual(vector.err, parse_addresses(std.testing.allocator, vector.raw, 2));
    }
}

pub fn sector_floor(offset: u64) u64 {
    const sectors = math.divFloor(u64, offset, constants.sector_size) catch unreachable;
    return sectors * constants.sector_size;
}

pub fn sector_ceil(offset: u64) u64 {
    const sectors = math.divCeil(u64, offset, constants.sector_size) catch unreachable;
    return sectors * constants.sector_size;
}

pub fn quorums(replica_count: u8) struct {
    replication: u8,
    view_change: u8,
    nack_prepare: u8,
    majority: u8,
} {
    assert(replica_count > 0);

    assert(constants.quorum_replication_max >= 2);
    // For replica_count=2, set quorum_replication=2 even though =1 would intersect.
    // This improves durability of small clusters.
    const quorum_replication = if (replica_count == 2) 2 else std.math.min(
        constants.quorum_replication_max,
        stdx.div_ceil(replica_count, 2),
    );
    assert(quorum_replication <= replica_count);
    assert(quorum_replication >= 2 or quorum_replication == replica_count);

    // For replica_count=2, set quorum_view_change=2 even though =1 would intersect.
    // This avoids special cases for a single-replica view-change in Replica.
    const quorum_view_change =
        if (replica_count == 2) 2 else replica_count - quorum_replication + 1;
    // The view change quorum may be more expensive to make the replication quorum cheaper.
    // The insight is that the replication phase is by far more common than the view change.
    // This trade-off allows us to optimize for the common case.
    // See the comments in `constants.zig` for further explanation.
    assert(quorum_view_change <= replica_count);
    assert(quorum_view_change >= 2 or quorum_view_change == replica_count);
    assert(quorum_view_change >= @divFloor(replica_count, 2) + 1);
    assert(quorum_view_change + quorum_replication > replica_count);

    // We need to have enough nacks to guarantee that `quorum_replication` was not reached,
    // because if the replication quorum was reached, then it may have been committed.
    const quorum_nack_prepare = replica_count - quorum_replication + 1;
    assert(quorum_nack_prepare + quorum_replication > replica_count);

    const quorum_majority =
        stdx.div_ceil(replica_count, 2) + @boolToInt(@mod(replica_count, 2) == 0);
    assert(quorum_majority > @divFloor(replica_count, 2));

    return .{
        .replication = quorum_replication,
        .view_change = quorum_view_change,
        .nack_prepare = quorum_nack_prepare,
        .majority = quorum_majority,
    };
}

test "quorums" {
    if (constants.quorum_replication_max != 3) return error.SkipZigTest;

    const expect_replication = [_]u8{ 1, 2, 2, 2, 3, 3, 3, 3 };
    const expect_view_change = [_]u8{ 1, 2, 2, 3, 3, 4, 5, 6 };
    const expect_nack_prepare = [_]u8{ 1, 1, 2, 3, 3, 4, 5, 6 };
    const expect_majority = [_]u8{ 1, 2, 2, 3, 3, 4, 4, 5 };

    for (expect_replication[0..]) |_, i| {
        const replicas = @intCast(u8, i) + 1;
        const actual = quorums(replicas);
        try std.testing.expectEqual(actual.replication, expect_replication[i]);
        try std.testing.expectEqual(actual.view_change, expect_view_change[i]);
        try std.testing.expectEqual(actual.nack_prepare, expect_nack_prepare[i]);
        try std.testing.expectEqual(actual.majority, expect_majority[i]);

        // The nack quorum only differs from the view-change quorum when R=2.
        if (replicas == 2) {
            try std.testing.expectEqual(actual.nack_prepare, 1);
        } else {
            try std.testing.expectEqual(actual.nack_prepare, actual.view_change);
        }
    }
}

/// Deterministically assigns replica_ids for the initial configuration.
///
/// Eventually, we want to identify replicas using random u128 ids to prevent operator errors.
/// However, that requires unergonomic two-step process for spinning a new cluster up.  To avoid
/// needlessly compromising the experience until reconfiguration is fully implemented, derive
/// replica ids for the initial cluster deterministically.
pub fn root_members(cluster: u32) [constants.nodes_max]u128 {
    const IdSeed = packed struct {
        cluster_config_checksum: u128 = config.configs.current.cluster.checksum(),
        cluster: u32,
        replica: u8,
    };

    var result = [_]u128{0} ** constants.nodes_max;
    var replica: u8 = 0;
    while (replica < constants.nodes_max) : (replica += 1) {
        result[replica] = checksum(std.mem.asBytes(&IdSeed{ .cluster = cluster, .replica = replica }));
    }

    assert_valid_members(&result);
    return result;
}

/// Check that:
///  - all non-zero elements are different
///  - all zero elements are trailing
pub fn assert_valid_members(members: *const [constants.nodes_max]u128) void {
    for (members) |replica_i, i| {
        for (members[0..i]) |replica_j| {
            if (replica_j == 0) assert(replica_i == 0);
            if (replica_j != 0) assert(replica_j != replica_i);
        }
    }
}

pub fn assert_valid_member(members: *const [constants.nodes_max]u128, replica_id: u128) void {
    assert(replica_id != 0);
    assert_valid_members(members);
    for (members) |member| {
        if (member == replica_id) break;
    } else unreachable;
}

pub const Headers = struct {
    pub const Array = std.BoundedArray(Header, constants.view_change_headers_max);
    /// The SuperBlock's persisted VSR headers.
    /// One of the following:
    ///
    /// - SV headers (consecutive chain)
    /// - DVC headers (disjoint chain)
    pub const ViewChangeSlice = ViewChangeHeadersSlice;
    pub const ViewChangeArray = ViewChangeHeadersArray;

    fn dvc_blank(op: u64) Header {
        return std.mem.zeroInit(Header, .{
            .command = .reserved,
            .op = op,
            .checksum = 0,
        });
    }

    pub fn dvc_header_type(header: *const Header) enum { blank, valid } {
        if (std.meta.eql(header.*, Headers.dvc_blank(header.op))) return .blank;

        assert(header.command == .prepare);
        if (constants.verify) assert(header.valid_checksum());
        return .valid;
    }
};

pub const ViewChangeCommand = enum { do_view_change, start_view };

const ViewChangeHeadersSlice = struct {
    command: ViewChangeCommand,
    /// Headers are ordered from high-to-low op.
    slice: []const Header,

    pub fn init(command: ViewChangeCommand, slice: []const Header) ViewChangeHeadersSlice {
        const headers = ViewChangeHeadersSlice{
            .command = command,
            .slice = slice,
        };
        headers.verify();
        return headers;
    }

    pub fn verify(headers: ViewChangeHeadersSlice) void {
        assert(headers.slice.len > 0);
        assert(headers.slice.len <= constants.view_change_headers_max);

        const head = &headers.slice[0];
        // A DVC's head op is never a gap or faulty.
        // A SV never includes gaps or faulty headers.
        assert(Headers.dvc_header_type(head) == .valid);

        if (headers.command == .start_view) {
            assert(headers.slice.len >= @minimum(
                constants.view_change_headers_suffix_max,
                head.op + 1, // +1 to include the head itself.
            ));
        }

        var child = head;
        for (headers.slice[1..]) |*header, i| {
            const index = i + 1;
            assert(header.command == .prepare or header.command == .reserved);
            assert(header.op < child.op);

            // DVC: Ops are consecutive (with explicit blank headers).
            // SV: The first "pipeline + 1" ops of the SV are consecutive.
            if (headers.command == .do_view_change or
                (headers.command == .start_view and
                index < constants.pipeline_prepare_queue_max + 1))
            {
                assert(header.op == head.op - index);
            }

            switch (Headers.dvc_header_type(header)) {
                .blank => {
                    assert(headers.command == .do_view_change);
                    continue; // Don't update "child".
                },
                .valid => {
                    assert(header.view <= child.view);
                    assert(header.timestamp < child.timestamp);
                    if (header.op + 1 == child.op) {
                        assert(header.checksum == child.parent);
                    }
                },
            }
            child = header;
        }
    }

    const ViewRange = struct {
        min: u32, // inclusive
        max: u32, // inclusive

        pub fn contains(range: ViewRange, view: u32) bool {
            return range.min <= view and view <= range.max;
        }
    };

    /// Returns the range of possible views (of prepare, not commit) for a message that is part of
    /// the same log_view as these headers.
    ///
    /// - When these are DVC headers for a log_view=V, we must be in view_change status working to
    ///   transition to a view beyond V. So we will never prepare anything else as part of view V.
    /// - When these are SV headers for a log_view=V, we can continue to add to them (by preparing
    ///   more ops), but those ops will laways be part of the log_view. If they were prepared during
    ///   a view prior to the log_view, they would already be part of the headers.
    pub fn view_for_op(headers: ViewChangeHeadersSlice, op: u64, log_view: u32) ViewRange {
        const header_newest = &headers.slice[0];
        const header_oldest = blk: {
            var oldest: ?usize = null;
            for (headers.slice) |*header, i| {
                switch (Headers.dvc_header_type(header)) {
                    .blank => assert(i > 0),
                    .valid => oldest = i,
                }
            }
            break :blk &headers.slice[oldest.?];
        };
        assert(header_newest.view <= log_view);
        assert(header_newest.view >= header_oldest.view);
        assert(header_newest.op >= header_oldest.op);

        if (op < header_oldest.op) return .{ .min = 0, .max = header_oldest.view };
        if (op > header_newest.op) return .{ .min = log_view, .max = log_view };

        for (headers.slice) |*header| {
            if (Headers.dvc_header_type(header) == .valid and header.op == op) {
                return .{ .min = header.view, .max = header.view };
            }
        }

        var header_next = &headers.slice[0];
        assert(Headers.dvc_header_type(header_next) == .valid);

        for (headers.slice[1..]) |*header_prev| {
            if (Headers.dvc_header_type(header_prev) == .valid) {
                if (header_prev.op < op and op < header_next.op) {
                    return .{ .min = header_prev.view, .max = header_next.view };
                }
                header_next = header_prev;
            }
        }
        unreachable;
    }
};

test "Headers.ViewChangeSlice.view_for_op" {
    var headers_array = [_]Header{
        std.mem.zeroInit(Header, .{
            .checksum = undefined,
            .command = .prepare,
            .op = 9,
            .view = 10,
            .timestamp = 11,
        }),
        Headers.dvc_blank(8),
        Headers.dvc_blank(7),
        std.mem.zeroInit(Header, .{
            .checksum = undefined,
            .command = .prepare,
            .op = 6,
            .view = 7,
            .timestamp = 8,
        }),
        Headers.dvc_blank(5),
    };

    headers_array[0].set_checksum();
    headers_array[3].set_checksum();

    const headers = Headers.ViewChangeSlice.init(.do_view_change, &headers_array);
    try std.testing.expect(std.meta.eql(headers.view_for_op(11, 12), .{ .min = 12, .max = 12 }));
    try std.testing.expect(std.meta.eql(headers.view_for_op(10, 12), .{ .min = 12, .max = 12 }));
    try std.testing.expect(std.meta.eql(headers.view_for_op(9, 12), .{ .min = 10, .max = 10 }));
    try std.testing.expect(std.meta.eql(headers.view_for_op(8, 12), .{ .min = 7, .max = 10 }));
    try std.testing.expect(std.meta.eql(headers.view_for_op(7, 12), .{ .min = 7, .max = 10 }));
    try std.testing.expect(std.meta.eql(headers.view_for_op(6, 12), .{ .min = 7, .max = 7 }));
    try std.testing.expect(std.meta.eql(headers.view_for_op(5, 12), .{ .min = 0, .max = 7 }));
    try std.testing.expect(std.meta.eql(headers.view_for_op(0, 12), .{ .min = 0, .max = 7 }));
}

/// The headers of a SV or DVC message.
const ViewChangeHeadersArray = struct {
    command: ViewChangeCommand,
    array: Headers.Array,

    pub fn root(cluster: u32) ViewChangeHeadersArray {
        return ViewChangeHeadersArray.init_from_slice(.start_view, &.{
            Header.root_prepare(cluster),
        });
    }

    pub fn init_from_slice(
        command: ViewChangeCommand,
        slice: []const Header,
    ) ViewChangeHeadersArray {
        const headers = ViewChangeHeadersArray{
            .command = command,
            .array = Headers.Array.fromSlice(slice) catch unreachable,
        };
        headers.verify();
        return headers;
    }

    fn init_from_array(command: ViewChangeCommand, array: Headers.Array) ViewChangeHeadersArray {
        const headers = ViewChangeHeadersArray{
            .command = command,
            .array = array,
        };
        headers.verify();
        return headers;
    }

    pub fn verify(headers: *const ViewChangeHeadersArray) void {
        (ViewChangeHeadersSlice{
            .command = headers.command,
            .slice = headers.array.constSlice(),
        }).verify();
    }

    pub fn start_view_into_do_view_change(headers: *ViewChangeHeadersArray) void {
        assert(headers.command == .start_view);
        // This function is only called by a replica that is lagging behind the primary's
        // checkpoint, so the start_view has a full suffix of headers.
        assert(headers.array.get(0).op >= constants.journal_slot_count);
        assert(headers.array.len >= constants.view_change_headers_suffix_max);
        assert(headers.array.len >= constants.pipeline_prepare_queue_max + 1);

        const commit_max = std.math.max(
            headers.array.get(0).op -| constants.pipeline_prepare_queue_max,
            headers.array.get(0).commit,
        );
        const commit_max_header = headers.array.get(headers.array.get(0).op - commit_max);
        assert(commit_max_header.command == .prepare);
        assert(commit_max_header.op == commit_max);

        // SVs may include more headers than DVC:
        // - Remove the SV "hook" checkpoint trigger(s), since they would create gaps in the ops.
        // - Remove any SV headers that don't fit in the DVC's body.
        //   (SV headers are determined by view_change_headers_suffix_max,
        //   but DVC headers must stop at commit_max.)
        headers.command = .do_view_change;
        headers.array.len = constants.pipeline_prepare_queue_max + 1;

        headers.verify();
    }

    pub fn replace(
        headers: *ViewChangeHeadersArray,
        command: ViewChangeCommand,
        slice: []const Header,
    ) void {
        headers.command = command;
        headers.array.len = 0;
        for (slice) |*header| headers.array.appendAssumeCapacity(header.*);
        headers.verify();
    }

    pub fn append(headers: *ViewChangeHeadersArray, header: *const Header) void {
        // We don't do comprehensive validation here — assume that verify() will be called
        // after any series of appends.
        headers.array.appendAssumeCapacity(header.*);
    }

    pub fn append_blank(headers: *ViewChangeHeadersArray, op: u64) void {
        assert(headers.command == .do_view_change);
        assert(headers.array.len > 0);
        headers.array.appendAssumeCapacity(Headers.dvc_blank(op));
    }
};<|MERGE_RESOLUTION|>--- conflicted
+++ resolved
@@ -25,10 +25,6 @@
     .grid = @import("lsm/grid.zig"),
     .groove = @import("lsm/groove.zig"),
     .forest = @import("lsm/forest.zig"),
-<<<<<<< HEAD
-    // .posted_groove = @import("lsm/posted_groove.zig"),
-=======
->>>>>>> f7168129
 };
 pub const testing = .{
     .cluster = @import("testing/cluster.zig"),
